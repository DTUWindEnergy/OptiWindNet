# SPDX-License-Identifier: MIT
# https://gitlab.windenergy.dtu.dk/TOPFARM/OptiWindNet/

from collections.abc import Sequence
from itertools import chain, product

import matplotlib.pyplot as plt
import networkx as nx
import numpy as np
from matplotlib.axes import Axes
from matplotlib.patches import PathPatch
from matplotlib.path import Path
from mpl_toolkits.axes_grid1.anchored_artists import AnchoredSizeBar

from .geometric import rotate
from .interarraylib import describe_G
from .themes import Colors

__all__ = ('gplot', 'pplot')

FONTSIZE_LABEL = 5
FONTSIZE_LOAD = 7
FONTSIZE_ROOT_LABEL = 4
FONTSIZE_INFO_BOX = 12
FONTSIZE_LEGEND_STRIP = 6
NODESIZE = 35
NODESIZE_LABELED = 135
NODESIZE_LABELED_ROOT = 92
NODESIZE_DETOUR = 90
NODESIZE_LABELED_DETOUR = 215


def _is_ccw(X, Y):
    # Signed area Shoelace (https://stackoverflow.com/a/30408825/287217).
    return (
        X[-1] * Y[0] - Y[-1] * X[0] + np.dot(X[:-1], Y[1:]) - np.dot(Y[:-1], X[1:])
    ) >= 0


def gplot(
    G: nx.Graph,
    ax: Axes | None = None,
    node_tag: str | bool | None = None,
    landscape: bool = True,
    infobox: bool = True,
    scalebar: tuple[float, str] | None = None,
    hide_ST: bool = True,
    legend: bool = False,
    min_dpi: int = 192,
    dark=None,
    **kwargs,
) -> Axes:
    """Plot site and routeset contained in G.

    This function relies on matplotlib and networkx's drawing functions. If no
    Axes instance is provided, a Figure with a single Axes will be created.
    Extra arguments given to gplot() will be forwarded to Figure().

    Args:
        ax: Axes instance to plot into. If `None`, opens a new figure.
        node_tag: text label inside each node `None`, 'load' or 'label' (or
            any of the nodes' attributes).
        landscape: True -> rotate the plot by G's attribute 'landscape_angle'.
        infobox: Draw text box with summary of G's main properties: capacity,
            number of turbines, number of feeders, total cable length.
        scalebar: (span_in_data_units, label) add a small bar to indicate the
            plotted features' scale (lower right corner).
        hide_ST: If coordinates include a Delaunay supertriangle, adjust the
            viewport to fit only the actual vertices (i.e. no ST vertices).
        legend: Add description of linestyles and node shapes.
        min_dpi: Minimum dots per inch to use. matplotlib's default is used if
            it is greater than this value.
        **kwargs: passed on to matplotlib's Figure()

    Returns:
        Axes instance containing the plot.
    """
    c = Colors(dark)

    if node_tag is None:
        kw_axes = dict(aspect='equal', xmargin=0.005, ymargin=0.005)
        root_size = node_size = NODESIZE
        detour_size = NODESIZE_DETOUR
    else:
        kw_axes = dict(aspect='equal', xmargin=0.01, ymargin=0.01)
        root_size = NODESIZE_LABELED_ROOT
        detour_size = NODESIZE_LABELED_DETOUR
        node_size = NODESIZE_LABELED

    R, T, B = (G.graph[k] for k in 'RTB')
    VertexC = G.graph['VertexC']
    C, D = (G.graph.get(k, 0) for k in 'CD')
    border, obstacles, landscape_angle = (
        G.graph.get(k) for k in 'border obstacles landscape_angle'.split()
    )
    if landscape and landscape_angle:
        # landscape_angle is not None and not 0
        VertexC = rotate(VertexC, landscape_angle)

    if ax is None:
        dpi = max(min_dpi, plt.rcParams['figure.dpi'])
        kw_fig = dict(frameon=False, layout='constrained', dpi=dpi)
        fig = plt.figure(**(kw_fig | kwargs))
        ax = fig.add_subplot(**kw_axes)
    else:
        ax.set(**kw_axes)
    ax.set_axis_off()
    # draw farm border
    border_opt = dict(
        facecolor=c.border_face,
        linestyle='dashed',
        edgecolor=c.kind2color['border'],
        linewidth=0.7,
    )
    if border is not None:
        borderC = VertexC[border]

        if obstacles is None:
            ax.fill(*borderC.T, **border_opt)
        else:
            border_is_ccw = _is_ccw(*borderC.T)
            obstacleC_ = [VertexC[obstacle] for obstacle in obstacles]
            # path for the external border
            codes = (
                [Path.MOVETO]
                + (borderC.shape[0] - 1) * [Path.LINETO]
                + [Path.CLOSEPOLY]
            )
            points = [row for row in borderC] + [borderC[0]]
            # paths for the obstacle borders
            for obstacleC in obstacleC_:
                codes.extend(
                    [Path.MOVETO]
                    + (obstacleC.shape[0] - 1) * [Path.LINETO]
                    + [Path.CLOSEPOLY]
                )
                if _is_ccw(*obstacleC.T) != border_is_ccw:
                    points.extend([row for row in obstacleC] + [obstacleC[0]])
                else:
                    points.extend([row for row in obstacleC[::-1]] + [obstacleC[-1]])
            # create and add matplotlib artists
            path = Path(points, codes)
            patch = PathPatch(path, **border_opt)
            ax.add_patch(patch)
    elif obstacles is not None:
        # draw only obstacles
        for obstacle in obstacles:
            ax.fill(*VertexC[obstacle].T, **border_opt)

    # setup
    roots = range(-R, 0)
    pos = dict(enumerate(VertexC[:-R])) | dict(enumerate(VertexC[-R:], start=-R))
    if C > 0 or D > 0:
        fnT = G.graph['fnT']
        contour = range(T + B, T + B + C)
        detour = range(T + B + C, T + B + C + D)
        pos |= dict(zip(detour, VertexC[fnT[detour]]))
        pos |= dict(zip(contour, VertexC[fnT[contour]]))

    # default value for subtree (i.e. color for unconnected nodes)
    # is the last color of the tab20 colormap (i.e. 19)
    subtrees = G.nodes(data='subtree', default=19)
    node_colors = [c.colors[subtrees[n] % len(c.colors)] for n in range(T)]

    edges_width = 1.0
    edges_capstyle = 'round'
    # draw edges
    for graph, edge_kind in product((G, G.graph.get('overlay')), c.kind2style):
        if graph is None:
            continue
        edges = [(u, v) for u, v, kind in graph.edges.data('kind') if kind == edge_kind]
        if edges:
            art = nx.draw_networkx_edges(
                graph,
                pos,
                edgelist=edges,
                label=(edge_kind or 'route'),
                width=edges_width,
                style=c.kind2style[edge_kind],
                alpha=c.kind2alpha[edge_kind],
                edge_color=c.kind2color[edge_kind],
                ax=ax,
            )
            art.set_capstyle(edges_capstyle)

    # draw nodes
    arts = nx.draw_networkx_nodes(
        G,
        pos,
        ax=ax,
        nodelist=roots,
        linewidths=0.3,
        node_color=c.root_face,
        edgecolors=c.root_edge,
        node_size=root_size,
        node_shape='s',
        label='OSS',
    )
    arts.set_clip_on(False)
    arts = nx.draw_networkx_nodes(
        G,
        pos,
        nodelist=range(T),
        edgecolors=c.term_edge,
        ax=ax,
        label='WTG',
        node_color=node_colors,
        node_size=node_size,
        linewidths=0.3,
    )
    arts.set_clip_on(False)
    if D:
        # draw rings around nodes that have Detour clones
        arts = nx.draw_networkx_nodes(
            G,
            pos,
            ax=ax,
            nodelist=detour,
            alpha=0.4,
            edgecolors=c.detour_ring,
            node_color='none',
            node_size=detour_size,
            label='corner',
        )
        arts.set_clip_on(False)

    # draw labels
<<<<<<< HEAD
    if node_tag is not None:
        if node_tag is True:
            labels = {t: str(t) for t in range(T)}
            font_size = FONTSIZE_LABEL
            root_font_size = FONTSIZE_LOAD
            RootL = {r: str(r) for r in roots}
        else:
            if node_tag == 'load' and 'has_loads' not in G.graph:
                node_tag = 'label'
            font_size = dict(load=FONTSIZE_LOAD, label=FONTSIZE_LABEL).get(
                node_tag, FONTSIZE_LABEL
            )
            root_font_size = FONTSIZE_ROOT_LABEL
            labels = nx.get_node_attributes(G, node_tag)
            for root in roots:
                if root in labels:
                    labels.pop(root)
            if D:
                for det in chain(contour, detour):
                    if det in labels:
                        labels.pop(det)
            for n in range(T):
                if n not in labels:
                    labels[n] = str(n)
            RootL = {r: G.nodes[r].get('label', str(r)) for r in roots[::-1]}
        arts = nx.draw_networkx_labels(
            G, pos, ax=ax, labels=labels, font_size=font_size
=======
    if 'has_loads' in G.graph and node_tag == 'load':
        label_options = dict(
            labels={n: G.nodes[n]['load'] for n in range(-R, T)},
            font_size=(
                {t: FONTSIZE_LOAD for t in range(T)}
                | {r: FONTSIZE_LABEL for r in range(-R, 0)}
            ),
>>>>>>> 7493bab3
        )
    elif isinstance(node_tag, str):
        # 'label' or some other node attr from node_tag
        label_options = dict(
            labels={n: G.nodes[n][node_tag] for n in range(-R, T)},
            font_size=(
                {t: FONTSIZE_LABEL for t in range(T)}
                | {r: FONTSIZE_ROOT_LABEL for r in range(-R, 0)}
            ),
        )
    elif node_tag is True:
        # use the node number as label
        label_options = dict(
            labels={n: str(n) for n in range(-R, T)},
            font_size=(
                {t: FONTSIZE_LABEL for t in range(T)}
                | {r: FONTSIZE_LOAD for r in range(-R, 0)}
            ),
        )
    else:
        label_options = dict(labels={})
    arts = nx.draw_networkx_labels(G, pos, ax=ax, **label_options)
    for artist in arts.values():
        artist.set_clip_on(False)

    if scalebar is not None:
        bar = AnchoredSizeBar(ax.transData, *scalebar, 'lower right', frameon=False)
        ax.add_artist(bar)

    capacity = G.graph.get('capacity')
    if infobox and capacity is not None:
        # using the `legend()` method is a hack to get the `loc='best'` search
        # algorithm of matplotlib to place the info box not covering nodes
        info_art = ax.legend(
            [],
            labelspacing=0,
            facecolor=c.border_face,
            edgecolor=c.fg_color,
            title='\n'.join(describe_G(G)),
            framealpha=0.6,
            title_fontproperties={'size': FONTSIZE_INFO_BOX},
        )
        plt.setp(info_art.get_title(), multialignment='center', color=c.fg_color)
    else:
        info_art = None
    if legend:
        # even if calling `legend()` twice, the info box remains
        ax.legend(
            ncol=8,
            fontsize=FONTSIZE_LEGEND_STRIP,
            loc='lower center',
            columnspacing=1,
            labelcolor=c.fg_color,
            handletextpad=0.3,
            bbox_to_anchor=(0.5, -0.07),
            frameon=False,
        )
        if info_art is not None:
            ax.add_artist(info_art)
    if hide_ST and VertexC.shape[0] > R + T + B:
        # coordinates include the supertriangle, adjust view limits to hide it
        nonStC = np.r_[VertexC[: T + B], VertexC[-R:]]
        minima = np.min(nonStC, axis=0)
        maxima = np.max(nonStC, axis=0)
        xmargin, ymargin = abs(maxima - minima) * 0.05
        (xlo, xhi), (ylo, yhi) = zip(minima, maxima)
        ax.set_xlim(xlo - xmargin, xhi + xmargin)
        ax.set_ylim(ylo - ymargin, yhi + ymargin)
    return ax


def pplot(P: nx.PlanarEmbedding, A: nx.Graph, **kwargs) -> Axes:
    """Plot PlanarEmbedding `P` using coordinates from `A`.

    Wrapper for `.plotting.gplot()`. Performs what one would expect
    from `gplot(P, ...)` - which does not work because P lacks coordinates and
    node 'kind' attribute. The source needs to be `A` (as opposed to `G` or
    `L`) because only `A` has the supertriangle's vertices coordinates.

    Args:
        P: Planar embedding to plot.
        A: source of vertex coordinates and 'kind'.

    Returns:
        Axes instance containing the plot.
    """
    H = nx.create_empty_copy(A)
    if 'has_loads' in H.graph:
        del H.graph['has_loads']
    R, T, B = (A.graph[k] for k in 'RTB')
    H.add_edges_from(P.edges, kind='planar')
    fnT = np.arange(R + T + B + 3)
    fnT[-R:] = range(-R, 0)
    H.graph['fnT'] = fnT
    return gplot(H, **kwargs)


def compare(positional=None, **title2G_dict):
    """
    Plot layouts side by side. dict keys are inserted in the title.
    Arguments must be either a sequence of graphs or multiple
    `keyword`=«graph_instance»`.
    """
    if positional is not None:
        if isinstance(positional, Sequence):
            title2G_dict |= {
                chr(i): val for i, val in enumerate(positional, start=ord('A'))
            }
        else:
            title2G_dict[''] = positional
    fig, axes = plt.subplots(1, len(title2G_dict), squeeze=False)
    for ax, (title, G) in zip(axes.ravel(), title2G_dict.items()):
        gplot(G, ax=ax, node_tag=None)
        creator = G.graph.get('creator', 'no edges')
        ax.set_title(f'{title} – {G.graph["name"]} ({creator})')<|MERGE_RESOLUTION|>--- conflicted
+++ resolved
@@ -225,35 +225,6 @@
         arts.set_clip_on(False)
 
     # draw labels
-<<<<<<< HEAD
-    if node_tag is not None:
-        if node_tag is True:
-            labels = {t: str(t) for t in range(T)}
-            font_size = FONTSIZE_LABEL
-            root_font_size = FONTSIZE_LOAD
-            RootL = {r: str(r) for r in roots}
-        else:
-            if node_tag == 'load' and 'has_loads' not in G.graph:
-                node_tag = 'label'
-            font_size = dict(load=FONTSIZE_LOAD, label=FONTSIZE_LABEL).get(
-                node_tag, FONTSIZE_LABEL
-            )
-            root_font_size = FONTSIZE_ROOT_LABEL
-            labels = nx.get_node_attributes(G, node_tag)
-            for root in roots:
-                if root in labels:
-                    labels.pop(root)
-            if D:
-                for det in chain(contour, detour):
-                    if det in labels:
-                        labels.pop(det)
-            for n in range(T):
-                if n not in labels:
-                    labels[n] = str(n)
-            RootL = {r: G.nodes[r].get('label', str(r)) for r in roots[::-1]}
-        arts = nx.draw_networkx_labels(
-            G, pos, ax=ax, labels=labels, font_size=font_size
-=======
     if 'has_loads' in G.graph and node_tag == 'load':
         label_options = dict(
             labels={n: G.nodes[n]['load'] for n in range(-R, T)},
@@ -261,7 +232,6 @@
                 {t: FONTSIZE_LOAD for t in range(T)}
                 | {r: FONTSIZE_LABEL for r in range(-R, 0)}
             ),
->>>>>>> 7493bab3
         )
     elif isinstance(node_tag, str):
         # 'label' or some other node attr from node_tag
