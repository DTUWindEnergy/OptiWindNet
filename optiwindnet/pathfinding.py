--- conflicted
+++ resolved
@@ -296,46 +296,34 @@
             yield priority, portal, is_promising
             next(traverser)
         while True:
-            # look if there is a triangle ahead of portal
+            # look for children portals
             left, right = portal
             n = P[left][right]['ccw']
             if n not in P[right] or P[left][n]['ccw'] == right or n < 0:
                 debug('{%d} advancer reached DEAD-END (root or mesh edge)', adv_id)
                 return
-<<<<<<< HEAD
-            # check whether the other two sides of the triangle are portals
-=======
             triangle_idx = bisect_left(triangles, tuple(sorted([left, right, n])))
             if is_triangle_seen[triangle_idx]:
                 debug('{%d} advancer revisited triangle', adv_id)
                 return
             is_triangle_seen[triangle_idx] = 1
-            # examine the other two sides of the triangle
->>>>>>> 7493bab3
+            # check whether the other two sides of the triangle are portals
             portals = [
                 (portal, side)
                 for portal, side in (((left, n), 1), ((n, right), 0))
                 if portal in portal_set
             ]
             if len(portals) == 2:
-                # BIFURCATION: spawn new advancer
                 portal_bif, side_bif = portals[1]
+                # channel bifurcation, spawn new advancer
                 #  trace('{%d} advancer asking for traverser_args', adv_id)
                 # get traverser state
                 traverser_args = next(traverser)
-                advancer = self._advance_portal(
-                    self.adv_counter,
-                    portal_bif,
-                    traverser_args,
-                    side_bif,
-                )
+                priority = traverser_args[0]
                 heapq.heappush(
-<<<<<<< HEAD
-                    prioqueue, (traverser_args[0], self.adv_counter, advancer)
-=======
                     prioqueue,
                     (
-                        d_ref,
+                        priority,
                         self.adv_counter,
                         self._advance_portal(
                             self.adv_counter,
@@ -345,7 +333,6 @@
                             side_bif,
                         ),
                     ),
->>>>>>> 7493bab3
                 )
                 self.adv_counter += 1
                 next(traverser)
@@ -383,11 +370,7 @@
         #             translation: _node = paths.prime_from_id[node]
         cw, ccw = rotation_checkers_factory(self.VertexC)
         paths = self.paths
-<<<<<<< HEAD
         d2roots = self.d2roots
-        all_vert_sect = self.all_vert_sect
-=======
->>>>>>> 7493bab3
         I_path = self.I_path
         ST = self.ST
         uncharted = self.uncharted
@@ -416,16 +399,6 @@
 
             _new = portal[side]
             sector_new = self._get_sector(_new, portal)
-<<<<<<< HEAD
-            i_vert_sect = bisect_left(all_vert_sect, (_new, sector_new))
-            if visited[i_vert_sect]:
-                debug('<%d> Revisited node %d, sector %d', trav_id, _new, sector_new)
-                self.num_revisits += 1
-                bad_streak += 1
-            else:
-                visited[i_vert_sect] = 1
-=======
->>>>>>> 7493bab3
             _nearside = _funnel[side]
             _farside = _funnel[not side]
             test = ccw if side else cw
@@ -509,7 +482,7 @@
                 d_new < promising_bar * paths[keeper].dist
                 and bad_streak <= bad_streak_limit
             )
-            # for supertriangle vertices, do not update the d_ref used for prioritizing
+            # for supertriangle vertices, do not update the priority used for prioritizing
             # (it would be sent to the bottom of heapq beacause of the big distances)
             if _new < ST:
                 priority = d_new / d2roots[_new, root], d_new
@@ -627,12 +600,7 @@
                     r,  # apex
                     [left, right],  # _funnel
                     wedge_end,
-<<<<<<< HEAD
-                    bitarray(len(self.all_vert_sect)),  # visited
                     0,  # bad_streak
-=======
-                    0,
->>>>>>> 7493bab3
                 )
                 advancer = self._advance_portal(
                     self.adv_counter,
@@ -640,7 +608,6 @@
                     traverser_pack,
                     bitarray(len(triangles)),
                 )
-                #  heapq.heappush(prioqueue, (d_closest, self.adv_counter, advancer))
                 heapq.heappush(prioqueue, (priority, self.adv_counter, advancer))
                 self.adv_counter += 1
         # process edges in the prioqueue
@@ -649,7 +616,6 @@
         iter = 0
         while len(prioqueue) > 0 and iter < iterations_limit:
             iter += 1
-            #  print(f'{d_ref:.5f} {len(prioqueue)}', end='|')
             debug('_find_paths[%d]: advancer id <%d>', iter, adv_id)
             try:
                 # advance one portal
