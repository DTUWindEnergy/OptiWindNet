--- conflicted
+++ resolved
@@ -92,13 +92,8 @@
         A: nx.Graph | None = None,
         branched: bool = True,
         iterations_limit: int = 15000,
-<<<<<<< HEAD
         traversals_limit: int = 9,
         promising_margin: float = 0.4,
-=======
-        traversals_limit: int = 2,
-        promising_margin: float = 0.1,
->>>>>>> 6b3f1573
         bad_streak_limit: int = 9,
     ) -> None:
         self.iterations = 0
@@ -297,13 +292,8 @@
         traverser = self._traverse_channel(adv_id, *traverser_args)
         next(traverser)
         if side is not None:
-<<<<<<< HEAD
             priority, is_promising = traverser.send((portal, side))
             yield priority, portal, is_promising
-=======
-            d_ref, is_promising = traverser.send((portal, side))
-            yield d_ref, portal, is_promising
->>>>>>> 6b3f1573
             next(traverser)
         while True:
             # look for children portals
@@ -350,11 +340,7 @@
                 # DEAD-END: both triangle sides are not portals
                 if 0 <= n <= T:
                     # there is a (node, sector) to update inside the dead-end
-<<<<<<< HEAD
                     priority, is_promising = traverser.send(((left, n), 1))
-=======
-                    d_ref, is_promising = traverser.send(((left, n), 1))
->>>>>>> 6b3f1573
                     # no need to yield, but make sure the last path pnode is added
                     next(traverser)
                 debug('{%d} advancer reached DEAD-END (not portals)', adv_id)
@@ -362,13 +348,8 @@
             # process portal
             portal, side = portals[0]
             #  trace('{%d} advancer sending (portal, side)', adv_id)
-<<<<<<< HEAD
             priority, is_promising = traverser.send((portal, side))
             yield priority, portal, is_promising
-=======
-            d_ref, is_promising = traverser.send((portal, side))
-            yield d_ref, portal, is_promising
->>>>>>> 6b3f1573
             next(traverser)
 
     def _traverse_channel(
@@ -391,15 +372,11 @@
         VertexC = self.VertexC
         cw, ccw = rotation_checkers_factory(VertexC)
         paths = self.paths
+        I_path = self.I_path
         d2roots = self.d2roots
         ST = self.ST
-<<<<<<< HEAD
         I_path = self.I_path
         num_traversals = self.num_traversals
-        bad_streak_limit = self.bad_streak_limit
-=======
-        num_traversals = self.num_traversals
->>>>>>> 6b3f1573
         promising_bar = 1.0 + self.promising_margin
         bad_streak_limit = self.bad_streak_limit
 
@@ -505,7 +482,6 @@
             pseudoapex = paths[apex_eff]
             d_new = pseudoapex.dist + d_hop
             keeper = I_path[_new].get(sector_new)
-<<<<<<< HEAD
             is_promising = keeper is None or (
                 bad_streak <= bad_streak_limit
                 and d_new < promising_bar * paths[keeper].dist
@@ -533,18 +509,6 @@
             #  trace('<%d> traverser after second yield', trav_id)
             new = self.paths.add(_new, sector_new, apex_eff, d_new, d_hop)
             #  num_traversals[portal] = max(num_traversals[portal] - 1, 0)
-=======
-            is_promising = bad_streak < bad_streak_limit and (
-                keeper is None or d_new < promising_bar * paths[keeper].dist
-            )
-            # for supertriangle vertices, do not update the d_ref used for prioritizing
-            # (it would be sent to the bottom of heapq beacause of the big distances)
-            if _new < ST:
-                d_ref = d_new
-            yield d_ref, is_promising
-            #  trace('<%d> traverser after second yield', trav_id)
-            new = self.paths.add(_new, sector_new, apex_eff, d_new, d_hop)
->>>>>>> 6b3f1573
             num_traversals[portal] += 1
             # get keeper again, as the situation may have changed
             keeper = I_path[_new].get(sector_new)
@@ -573,21 +537,13 @@
         ST = self.ST
         iterations_limit = self.iterations_limit
         self.prioqueue = prioqueue = []
-<<<<<<< HEAD
         # `num_traversals` records whether portals have been traversed
         # (it is orientation-sensitive – two permutations)
         #  num_traversals = defaultdict(lambda: self.traversals_limit)
         num_traversals = defaultdict(lambda: 0)
+        self.num_traversals = num_traversals
         paths = self.paths = PathNodes()
         triangles = P.graph['triangles']
-        self.num_traversals = num_traversals
-=======
-        num_traversals = defaultdict(lambda: 0)
-        self.num_traversals = num_traversals
-        traversals_limit = self.traversals_limit
-        paths = self.paths = PathNodes()
-        triangles = P.graph['triangles']
->>>>>>> 6b3f1573
         self.bifurcation = None
         I_path = defaultdict(dict)
         self.I_path = I_path
@@ -622,14 +578,9 @@
                     # (left, right, root) not a triangle
                     # or (left, right) is not a portal
                     continue
-<<<<<<< HEAD
                 # flag initial portals as visited
                 #  self.num_traversals[portal] = 0
                 self.num_traversals[right, left] = self.traversals_limit
-=======
-                # flag initial portal as visited
-                num_traversals[right, left] = traversals_limit
->>>>>>> 6b3f1573
 
                 if left >= ST or (left in G.nodes and len(G._adj[left]) == 0):
                     sec_left = NULL
@@ -697,13 +648,9 @@
                 # advancer decided to stop, get a new one
                 priority, adv_id, advancer = heapq.heappop(prioqueue)
             else:
-<<<<<<< HEAD
                 #  if is_promising or num_traversals[portal]:
                 if is_promising and num_traversals[portal] < self.traversals_limit:
                 #  if is_promising:
-=======
-                if is_promising or num_traversals[portal] < traversals_limit:
->>>>>>> 6b3f1573
                     # advancer is still promising, push it back to queue and get top one
                     priority, adv_id, advancer = heapq.heappushpop(
                         prioqueue, (priority, adv_id, advancer)
