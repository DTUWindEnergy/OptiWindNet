# SPDX-License-Identifier: MIT
# https://gitlab.windenergy.dtu.dk/TOPFARM/OptiWindNet/

import heapq
import logging
import math
from collections import defaultdict, namedtuple
from collections.abc import Iterable
from itertools import chain

import networkx as nx
import numpy as np
from scipy.spatial.distance import cdist
from scipy.stats import rankdata

from .crossings import gateXing_iter
from .geometric import rotation_checkers_factory
from .interarraylib import bfs_subtree_loads, scaffolded
from .mesh import planar_flipped_by_routeset
from .utils import F

__all__ = ('PathFinder',)

_lggr = logging.getLogger(__name__)
debug, info, warn, error = _lggr.debug, _lggr.info, _lggr.warning, _lggr.error

NULL = np.iinfo(int).min
PseudoNode = namedtuple('PseudoNode', 'node sector parent dist d_hop id'.split())


class PathNodes(dict):
    """Helper class to build a tree that uses clones of prime nodes
    (i.e. where the same prime node can appear as more than one node)."""

    count: int
    prime_from_id: dict
    ids_from_prime_sector: defaultdict
    last_added: int

    def __init__(self):
        super().__init__()
        self.count = 0
        self.prime_from_id = {}
        self.ids_from_prime_sector = defaultdict(list)
        self.last_added = NULL

    def add(
        self, _source: int, sector: int, parent: int, dist: float, d_hop: float
    ) -> int:
        if parent not in self:
            error(
                'attempted to add an edge in `PathNodes` to nonexistent parent (%d)',
                parent,
            )
        _parent = self.prime_from_id[parent]
        for prev_id in self.ids_from_prime_sector[_source, sector]:
            if self[prev_id].parent == parent:
                self.last_added = prev_id
                return prev_id
        id = self.count
        self.count += 1
        self[id] = PseudoNode(_source, sector, parent, dist, d_hop, id)
        self.ids_from_prime_sector[_source, sector].append(id)
        self.prime_from_id[id] = _source
        debug('pseudoedge «%d->%d» added', _source, _parent)
        self.last_added = id
        return id


class PathFinder:
    """
    Router for gates that don't belong to the PlanarEmbedding of the graph.
    Initialize it with a detour-free routeset `G` and it will find paths from
    all nodes to the nearest root without crossing any used edges.

    Only edges in graph attribute 'tentative' or, lacking that, edges with the
    attribute 'kind' == 'tentative' are checked for crossings.

    These paths can be used to replace the existing gates that cross other
    edges by gate paths with detours.

    Example:
    ========

    H = PathFinder(G, planar=P, A=A).create_detours()
    """

    def __init__(
        self,
        Gʹ: nx.Graph,
        planar: nx.PlanarEmbedding,
        A: nx.Graph | None = None,
        branched: bool = True,
        iterations_limit: int = 10000,
    ) -> None:
        G = Gʹ.copy()
        R, T, B = (G.graph[k] for k in 'RTB')
        C = G.graph.get('C', 0)
        assert not G.graph.get('D'), 'Gʹ has already has detours.'

        # Block for facilitating the printing of debug messages.
        allnodes = np.arange(T + R + B + 3)
        allnodes[-R:] = range(-R, 0)
        #  self.n2s = NodeStr(allnodes, T + B + 3)

        debug(
            '>PathFinder: "%s" (T = %d)',
            G.graph.get('name') or G.graph.get('handle') or 'unnamed',
            T,
        )

        # tentative will be copied later, by initializing a set from it.
        tentative = G.graph.get('tentative')
        hooks2check = []
        if tentative is None:
            # TODO: this case should be removed ('tentative' attr mandatory)
            tentative = []
            for r in range(-R, 0):
                gates = set(
                    n for n in G.neighbors(r) if G[r][n].get('kind') == 'tentative'
                )
                tentative.extend((r, n) for n in gates)
                hooks2check.append(gates)
        else:
            hooks2check.extend(set() for _ in range(R))
            for r, n in tentative:
                hooks2check[r].add(n)

        Xings = list(
            gateXing_iter(
                G,
                hooks=[
                    np.fromiter(h2c, count=len(h2c), dtype=int) for h2c in hooks2check
                ],
                borders=planar.graph.get('constraint_edges'),
            )
        )

        self.G, self.Xings, self.tentative = G, Xings, set(tentative)
        if not Xings:
            # no crossings, there is no point in pathfinding
            return

        # clone2prime must be a copy of the one from Gʹ
        clone2prime = list(G.graph.get('clone2prime', ()))
        # TODO: work around PathFinder getting metrics for the supertriangle
        #       nodes -> do away with A metrics, eliminate A from args
        if A is None:
            VertexC = G.graph['VertexC']
            supertriangleC = planar.graph['supertriangleC']
            if G.graph.get('is_normalized'):
                supertriangleC = G.graph['norm_scale'] * (
                    supertriangleC - G.graph['norm_offset']
                )
            VertexC = np.vstack((VertexC[: T + B], supertriangleC, VertexC[-R:]))
            d2roots = cdist(VertexC[:-R], VertexC[-R:])
            Rank = None
            diagonals = None
        else:
            VertexC = A.graph['VertexC']
            d2roots = A.graph['d2roots']
            Rank = A.graph.get('d2rootsRank')
            diagonals = A.graph['diagonals']
        self.saved_shortened_contours = saved_shortened_contours = []
        shortened_contours = G.graph.get('shortened_contours')
        if shortened_contours is not None:
            # G has edges that shortcut some longer paths along P edges.
            # We need to put these paths back in G to flip some of P's edges.
            # The changes made here are undone in `create_detours()`.
            clone_offset = T + B
            for (s, t), (midpath, shortpath) in shortened_contours.items():
                # G follows shortpath, but we want it to follow midpath
                subtree_id = G.nodes[t]['subtree']
                stored_edges = []
                path = [s] + shortpath + [t]
                for u_, v_ in zip(path[:-1], path[1:]):
                    u = u_ if u_ < T else (clone_offset + clone2prime.index(u_))
                    v = v_ if v_ < T else (clone_offset + clone2prime.index(v_))
                    stored_edges.append((u, v, G[u][v]))
                    # the nodes are left for later reuse
                    G.remove_edge(u, v)
                helper_edges = []
                u = s
                for v in midpath:
                    # this will use border nodes, watchout!
                    helper_edges.append((u, v))
                    G.add_edge(u, v, kind='contour')
                    G.nodes[v]['subtree'] = subtree_id
                    u = v
                helper_edges.append((u, t))
                G.add_edge(u, t, kind='contour')
                saved_shortened_contours.append((stored_edges, helper_edges))
        P = planar_flipped_by_routeset(
            G, planar=planar, VertexC=VertexC, diagonals=diagonals
        )
        self.d2roots = d2roots
        self.d2rootsRank = (
            Rank if Rank is not None else rankdata(d2roots, method='dense', axis=0)
        )
        self.predetour_length = Gʹ.size(weight='length')
        self.branched = branched
        self.R, self.T, self.B, self.C = R, T, B, C
        self.P, self.VertexC, self.clone2prime = P, VertexC, clone2prime
        self.hooks2check, self.iterations_limit = hooks2check, iterations_limit
        self._find_paths()

    def get_best_path(self, n: int):
        """
        `_.get_best_path(«node»)` produces a `tuple(path, dists)`.
        `path` contains a sequence of nodes from the original
        networx.Graph `G`, from «node» to the closest root.
        `dists` contains the lengths of the segments defined by `paths`.
        """
        paths = self.paths
        paths_available = tuple((paths[id].dist, id) for id in self.I_path[n].values())
        if paths_available:
            _, id = min(paths_available)
            path = [n]
            dists = []
            pseudonode = paths[id]
            while id >= 0:
                dists.append(pseudonode.d_hop)
                id = pseudonode.parent
                path.append(paths.prime_from_id[id])
                pseudonode = paths[id]
            return path, dists
        else:
            info('Path not found for «%d»', n)
            return [], []

    def _get_sector(self, _node: int, portal: tuple[int, int]):
        """
        Given a `_node` and a `portal` to which `_node` belongs, visit the
        neighbors of `_node` starting from from the opposite node in `portal`
        and rotating in the counter-clockwise direction.
        The first neighbor that forms one of G's edges with `_node` is the
        sector. The sector is a way of identifying from which side of a
        non-traversable barrier the path is reaching `_node`.
        """
        if _node >= self.T:
            # _node is in a border or is in the supertriangle, which means it
            # is only reachable from one side, hence an arbitrary sector id.
            # _node may also be the prime of a contour node, which is ok, since
            # the other side is a pinched portal and has a distinct sector.
            return NULL
        _opposite = portal[0] if _node == portal[1] else portal[1]
        _nbr = self.P[_node][_opposite]['ccw']
        for _ in range(len(self.P._adj[_node])):
            if (_node, _nbr) in self.G.edges:
                return _nbr
            _nbr = self.P[_node][_nbr]['ccw']
        # could not find a non-tentative G edge around _node
        return NULL
<<<<<<< HEAD

    def _rate_wait_add(self, portal: tuple[int, int], _new: int, _apex: int, apex: int):
        I_path = self.I_path
        paths = self.paths
        d_hop = np.hypot(*(self.VertexC[_apex] - self.VertexC[_new]).T).item()
        pseudoapex = paths[apex]
        d_new = pseudoapex.dist + d_hop
        new_sector = self._get_sector(_new, portal)
        incumbent = I_path[_new].get(new_sector)
        is_better = incumbent is None or d_new < paths[incumbent].dist
        yield d_new, portal, (_new, _apex), is_better
        new = self.paths.add(_new, new_sector, apex, d_new, d_hop)
        self.uncharted[portal] = max(self.uncharted[portal] - 1, 0)
        #  self.uncharted[portal[1], portal[0]] = False
        # get incumbent again, as the situation may have changed
        incumbent = I_path[_new].get(new_sector)
        if incumbent is None or d_new < paths[incumbent].dist:
            I_path[_new][new_sector] = new
            debug('(%d, %d) added with d_path = %.2f', _new, _apex, d_new)
=======
>>>>>>> 4619a5d3

    def _advance_portal(self, left: int, right: int):
        P = self.P
        while True:
            # look for children portals
            n = P[left][right]['ccw']
            if n not in P[right] or P[left][n]['ccw'] == right or n < 0:
                # (left, right, n) is not a triangle or n is a root
                return
            # examine the other two sides of the triangle
            next_portals = []
            for s, t, side in ((left, n, 1), (n, right, 0)):
                st_sorted = (s, t) if s < t else (t, s)
                if st_sorted not in self.portal_set:
                    continue
                next_portals.append(((s, t), side))
            try:
                # this `pop()` will raise IndexError if we are at a dead-end
                first, fside = next_portals.pop()
                # use this instead of the if-else-block when done debugging
                #  yield left, right, (
                #          self._portal_iter(*next_portals[0])
                #          if next_portals
                #          else None)
                if next_portals:
                    second, sside = next_portals[0]
                    debug('advance on (%d, %d) and branch on (%d, %d)', *first, *second)
                    yield (
                        first,
                        fside,
                        chain(((second, sside, None),), self._advance_portal(*second)),
                    )
                else:
                    debug('advance on (%d, %d)', *first)
                    yield first, fside, None
            except IndexError:
                # dead-end reached
                debug('dead-end: (%d, %d)', left, right)
                return
            left, right = first

    def _traverse_channel(
        self,
        d_ref: float,
        _apex: int,
        apex: int,
        _funnel: list[int],
        wedge_end: list[int],
        portal_iter: Iterable,
    ):
        # variable naming notation:
        # for variables that represent a node, they may occur in two versions:
        #     - _node: the index it contains maps to a coordinate in VertexC
        #     - node: contains a pseudonode index (i.e. an index in self.paths)
        #             translation: _node = paths.prime_from_id[node]
        cw, ccw = rotation_checkers_factory(self.VertexC)
        paths = self.paths
<<<<<<< HEAD
=======
        I_path = self.I_path
>>>>>>> 4619a5d3
        ST = self.ST
        
        # for next_left, next_right, new_portal_iter in portal_iter:
        for portal, side, new_portal_iter in portal_iter:
            #  print('[tra]')

            if new_portal_iter is not None:
                # spawn a branched traverser
                #  print(f'new channel {self.n2s(_apex, *_funnel)} -> '
                #        f"{F[_new]} {'RIGHT' if side else 'LEFT '}")
                branched_traverser = self._traverse_channel(
                    d_ref, _apex, apex, _funnel.copy(), wedge_end.copy(), new_portal_iter
                )
                self.bifurcation = d_ref, branched_traverser

            _new = portal[side]
            if _new >= ST:
                continue

            _nearside = _funnel[side]
            _farside = _funnel[not side]
            test = ccw if side else cw

            #  if _nearside == _apex:  # debug info
            #      print(f"{'RIGHT' if side else 'LEFT '} "
            #            f'nearside({F[_nearside]}) == apex({F[_apex]})')
            debug(
                    '%s _new(%d) _nearside(%d) _farside(%d) _apex(%d), _wedge_end: %d %d, _funnel: %s',
                'RIGHT' if side else 'LEFT ',
                _new,
                _nearside,
                _farside,
                _apex,
                paths.prime_from_id[wedge_end[0]],
                paths.prime_from_id[wedge_end[1]],
                _funnel
            )
            
            if _nearside == _apex or test(_nearside, _new, _apex):
                # not infranear
                if test(_farside, _new, _apex):
                    # ultrafar (⟨new, apex⟩ cuts farside)
                    debug('ultrafar')
                    current_wapex = wedge_end[not side]
                    _current_wapex = paths.prime_from_id[current_wapex]
                    _funnel[not side] = _current_wapex
                    contender_wapex = paths[current_wapex].parent
                    _contender_wapex = paths.prime_from_id[contender_wapex]
                    #  print(f"{'RIGHT' if side else 'LEFT '} "
                    #        f'current_wapex({F[_current_wapex]}) '
                    #        f'contender_wapex({F[_contender_wapex]})')
                    while (
                        _current_wapex != _farside
                        and _contender_wapex >= 0
                        and test(_new, _current_wapex, _contender_wapex)
                    ):
                        _funnel[not side] = _current_wapex
                        #  wedge_end[not side] = current_wapex
                        current_wapex = contender_wapex
                        _current_wapex = _contender_wapex
                        contender_wapex = paths[current_wapex].parent
                        _contender_wapex = paths.prime_from_id[contender_wapex]
                        #  print(f"{'RIGHT' if side else 'LEFT '} "
                        #        f'current_wapex({F[_current_wapex]}) '
                        #        f'contender_wapex({F[_contender_wapex]})')
                    _apex = _current_wapex
                    apex = current_wapex
                else:
                    # not ultrafar nor infranear (⟨new, apex⟩ in line-of-sight)
                    debug('inside')
                _apex_eff, apex_eff = _apex, apex
                _funnel[side] = _new
            else:
                # infranear (⟨new, apex⟩ cuts nearside)
                debug('infranear')
                current_wapex = wedge_end[side]
                _current_wapex = paths.prime_from_id[current_wapex]
                #  print(f'{F[_current_wapex]}')
                contender_wapex = paths[current_wapex].parent
                _contender_wapex = paths.prime_from_id[contender_wapex]
                while (
                    _current_wapex != _nearside
                    and _contender_wapex >= 0
                    and test(_current_wapex, _new, _contender_wapex)
                ):
                    current_wapex = contender_wapex
                    _current_wapex = _contender_wapex
                    #  print(f'{F[current_wapex]}')
                    contender_wapex = paths[current_wapex].parent
                    _contender_wapex = paths.prime_from_id[contender_wapex]
                _apex_eff, apex_eff = _current_wapex, current_wapex
            
            # rate, wait, add
            d_hop = np.hypot(*(self.VertexC[_apex_eff] - self.VertexC[_new]).T).item()
            pseudoapex = paths[apex_eff]
            d_new = pseudoapex.dist + d_hop
            new_sector = self._get_sector(_new, portal)
            incumbent = I_path[_new].get(new_sector)
            is_better = incumbent is None or d_new < paths[incumbent].dist
            yield d_new, portal, (_new, _apex_eff), is_better
            new = self.paths.add(_new, new_sector, apex_eff, d_new, d_hop)
            self.uncharted[portal] = max(self.uncharted[portal] - 1, 0)
            # get incumbent again, as the situation may have changed
            incumbent = I_path[_new].get(new_sector)
            if incumbent is None or d_new < paths[incumbent].dist:
                self.I_path[_new][new_sector] = new
                debug('(%d, %d) added with d_path = %.2f', _new, _apex_eff, d_new)

            wedge_end[side] = paths.last_added
            d_ref = d_new

    def _find_paths(self):
        #  print('[exp] starting _explore()')
        G, P, R, T, B = self.G, self.P, self.R, self.T, self.B
        d2roots, d2rootsRank = self.d2roots, self.d2rootsRank
        iterations_limit = self.iterations_limit
        prioqueue = []
        # `uncharted` records whether portals have been traversed
        # (it is orientation-sensitive – two permutations)
        uncharted = defaultdict(lambda: 3)
        paths = self.paths = PathNodes()
        self.uncharted = uncharted
        self.bifurcation = None
        I_path = defaultdict(dict)
        self.I_path = I_path

        # set of portals (i.e. edges of P that are not used in G)
        fnT = G.graph.get('fnT')
        if fnT is not None:
            edges_G_primed = {
                ((u, v) if u < v else (v, u))
                for u, v in (fnT[edge,] for edge in G.edges)
            }
        else:
            edges_G_primed = {((u, v) if u < v else (v, u)) for u, v in G.edges}
        ST = T + B
        self.ST = ST
        edges_P = {
            ((u, v) if u < v else (v, u)) for u, v in P.edges if u < ST or v < ST
        }
        constraint_edges = P.graph['constraint_edges']
        portal_set = (edges_P - edges_G_primed) - constraint_edges
        self.portal_set = portal_set

        counter = 0
        # launch channel traversers around the roots to the prioqueue
        for r in range(-R, 0):
            paths[r] = PseudoNode(r, r, None, 0.0, 0.0, r)
            I_path[r][r] = paths[r]
            paths.prime_from_id[r] = r
            paths.ids_from_prime_sector[r, r] = [r]
            for left in P.neighbors(r):
                right = P[r][left]['cw']
                portal = (left, right)
                portal_sorted = (right, left) if right < left else portal
                if right not in P[r] or portal_sorted not in portal_set:
                    # (left, right, root) not a triangle
                    # or (left, right) is not a portal
                    continue
                # flag initial portals as visited
                self.uncharted[portal] = 0
                self.uncharted[right, left] = 0

                if left >= ST or (left in G.nodes and len(G._adj[left]) == 0):
                    sec_left = NULL
                else:
                    sec_left = right
                    while True:
                        sec_left = P[left][sec_left]['ccw']
                        incr_edge = (
                            (sec_left, left) if sec_left < left else (left, sec_left)
                        )
                        if incr_edge in edges_G_primed or incr_edge in constraint_edges:
                            break

                if right >= ST or (right in G.nodes and len(G._adj[right]) == 0):
                    sec_right = NULL
                else:
                    sec_right = r
                d_left = d2roots[left, r].item()
                d_right = d2roots[right, r].item()
                # add the first pseudo-nodes to paths
                wedge_end = [
                    paths.add(left, sec_left, r, d_left, d_left),
                    paths.add(right, sec_right, r, d_right, d_right),
                ]

                # shortest paths for roots' P.neighbors is a straight line
<<<<<<< HEAD
                if left <= ST:
                    I_path[left][sec_left] = wedge_end[0]
                if right <= ST:
                    I_path[right][sec_right] = wedge_end[1]
=======
                I_path[left][sec_left], I_path[right][sec_right] = wedge_end
>>>>>>> 4619a5d3

                # prioritize by distance to the closest node of the portal
                closest, d_closest = (
                    (left, d_left)
                    if d2rootsRank[left, r] <= d2rootsRank[right, r]
                    else (right, d_right)
                )
                traverser = self._traverse_channel(
                    d_closest, r, r, [left, right], wedge_end, self._advance_portal(left, right),
                )
                heapq.heappush(prioqueue, (d_closest, counter, traverser))
                counter += 1
        # process edges in the prioqueue
        #  print(f'[exp] starting main loop, |prioqueue| = {len(prioqueue)}')
        _, _, traverser = heapq.heappop(prioqueue)
        iter = 0
        while len(prioqueue) > 0 and iter < iterations_limit:
            #  print(f'[exp] {iter}')
            iter += 1
            try:
                # make the traverser advance one portal
                d_contender, portal, hop, is_better = next(traverser)
            except StopIteration:
                #  print(f'[exp]_traverser {self.n2s(*hop)} was '
                #        'dropped (dead-end).')
                _, _, traverser = heapq.heappop(prioqueue)
            else:
                if is_better or uncharted[portal]:
                    #  print(f'[exp]_pushing dist = {d_contender:.0f}, '
                    #        f'{self.n2s(*hop)} ')
                    if self.bifurcation is not None:
                        d_contender_bif, traverser_bif = self.bifurcation
                        heapq.heappush(
                            prioqueue, (d_contender_bif, counter, traverser_bif)
                        )
                        counter += 1
                        self.bifurcation = None
                    _, _, traverser = heapq.heappushpop(
                        prioqueue, (d_contender, counter, traverser)
                    )
                    counter += 1
                else:
                    self.bifurcation = None
                    # traverser yields were bad, do not re-add to queue: get a new one
                    _, _, traverser = heapq.heappop(prioqueue)
                    
        if iter == iterations_limit:
            warn('PathFinder loop aborted after iterations_limit reached: %d', iter)
        debug('PathFinder: loops performed: %d', iter)
        self.iterations = iter

    def _apply_all_best_paths(self, G: nx.Graph):
        """
        Update G with the paths found by `_find_paths()`.
        """
        get_best_path = self.get_best_path
        for n in range(self.T):
            for id in self.I_path[n].values():
                if id < 0:
                    # n is a root's neighbor
                    continue
            path, dists = get_best_path(n)
            nx.add_path(G, path, kind='virtual')

    def best_paths_overlay(self) -> nx.Graph:
        """Merges the shortest paths for all nodes with `G`.

        The output includes `G`'s edges, excluding its gates.

        Returns:
          Merged graph (pass to `plotting.gplot()` or 'svg.svgplot()`).
        """
        J = nx.Graph()
        J.add_nodes_from(self.G.nodes)
        self._apply_all_best_paths(J)
        self._apply_all_best_paths(J)
        K = self.G.copy()
        K.graph['overlay'] = J
        if 'capacity' in K.graph:
            # hack to prevent `gplot()` from showing infobox
            del K.graph['capacity']
        return nx.subgraph_view(K, filter_edge=lambda u, v: u >= 0 and v >= 0)

    def scaffolded(self) -> nx.Graph:
        """Wrapper for `interarraylib.scaffolded`."""
        return scaffolded(self.G, P=self.P)

    def create_detours(self) -> nx.Graph:
        """Reroute all gate edges in G with crossings using detour paths.

        Returns:
            New networkx.Graph (shallow copy of G, with detours).
        """
        # TODO: create_detours() cannot be called twice. Enforce that!
        G, Xings, tentative = self.G.copy(), self.Xings, self.tentative.copy()

        if not Xings:
            for r, n in tentative:
                # remove the 'tentative' kind
                if 'kind' in G[r][n]:
                    del G[r][n]['kind']
            if 'tentative' in G.graph:
                del G.graph['tentative']
            debug('<PathFinder: no crossings, detagged all tentative edges.')
            return G

        if self.saved_shortened_contours is not None:
            # Restore shortcut contours as they were before finding paths.
            for stored_edges, helper_edges in self.saved_shortened_contours:
                G.remove_edges_from(helper_edges)
                G.add_edges_from(stored_edges)

        R, T, B, C = self.R, self.T, self.B, self.C
        clone2prime = self.clone2prime.copy()
        paths, I_path = self.paths, self.I_path
        clone_idx = T + B + C
        failed_detours = []

        subtree_from_subtree_id = defaultdict(list)
        subtree_id_from_n = {}
        for n in chain(range(T), range(T + B, clone_idx)):
            subtree_id = G.nodes[n]['subtree']
            subtree_from_subtree_id[subtree_id].append(n)
            subtree_id_from_n[n] = subtree_id

        for r, n in set(gate for _, gate in Xings):
            tentative.remove((r, n))
            subtree_id = subtree_id_from_n[n]
            subtree = subtree_from_subtree_id[subtree_id]
            subtree_load = G.nodes[n]['load']
            # set of nodes to examine is different depending on `branched`
            hookchoices = (
                [n for n in subtree if n < T]
                if self.branched
                else [n, next(h for h in subtree if len(G._adj[h]) == 1)]
            )
            debug('hookchoices: %s', hookchoices)

            path_options = list(
                chain.from_iterable(
                    (
                        (paths[id].dist, id, hook, sec)
                        for sec, id in I_path[hook].items()
                    )
                    for hook in hookchoices
                )
            )
            if not path_options:
                error(
                    'subtree of node %d has no non-crossing paths to '
                    'any root: leaving gate as-is',
                    n,
                )
                # unable to fix this crossing
                failed_detours.append((r, n))
                continue
            dist, id, hook, sect = min(path_options)
            debug('best: hook = %d, sector = %d, dist = %.2f', hook, sect, dist)

            path = [hook]
            dists = []
            pseudonode = paths[id]
            while id >= 0:
                dists.append(pseudonode.d_hop)
                id = pseudonode.parent
                path.append(paths.prime_from_id[id])
                pseudonode = paths[id]
            if not math.isclose(sum(dists), dist):
                error(
                    'distance sum (%.1f) != best distance (%.1f), hook = %d, path: %s',
                    sum(dists),
                    dist,
                    hook,
                    path,
                )

            debug('path: %s', path)
            if len(path) < 2:
                error('no path found for %d-%d', r, n)
                continue
            added_clones = len(path) - 2
            Clone = list(range(clone_idx, clone_idx + added_clones))
            clone_idx += added_clones
            clone2prime.extend(path[1:-1])
            G.add_nodes_from(
                (
                    (
                        c,
                        {
                            'label': str(c),
                            'kind': 'detour',
                            'subtree': subtree_id,
                            'load': subtree_load,
                        },
                    )
                    for c in Clone
                )
            )
            if [n, r] != path:
                # TODO: adapt this for contoured gates
                #       maybe that's the place to prune contour clones
                G.remove_edge(r, n)
                if r != path[-1]:
                    debug(
                        'root changed from %d to %d for subtree of gate %d, '
                        'now hooked to %d',
                        r,
                        path[-1],
                        n,
                        path[0],
                    )
                G.add_weighted_edges_from(
                    zip(path[:1] + Clone, Clone + path[-1:], dists),
                    weight='length',
                    load=subtree_load,
                )
                for _, _, edgeD in G.edges(Clone, data=True):
                    edgeD.update(kind='detour', reverse=True)
                if added_clones > 0:
                    # an edge reaching root always has target < source
                    G[Clone[-1]][path[-1]]['reverse'] = False
            else:
                del G[n][r]['kind']
                debug(
                    'gate %d–%d touches a node (touched node does not become'
                    ' a detour).',
                    n,
                    r,
                )
            if n != path[0]:
                # the hook changed: update 'load' attributes of edges/nodes
                debug('hook changed from %d to %d: recalculating loads', n, path[0])

                for node in subtree:
                    del G.nodes[node]['load']

                if Clone:
                    parent = Clone[0]
                    ref_load = subtree_load
                    G.nodes[parent]['load'] = 0
                else:
                    parent = path[-1]
                    ref_load = G.nodes[parent]['load']
                    G.nodes[parent]['load'] = ref_load - subtree_load
                total_parent_load = bfs_subtree_loads(G, parent, [path[0]], subtree_id)
                assert total_parent_load == ref_load, (
                    f'detour {n}–{path[0]}: load calculated '
                    f'({total_parent_load}) != expected load ({ref_load})'
                )

        # former tentative gates that were not in Xings cease to be tentative
        for r, n in tentative:
            del G[r][n]['kind']

        if failed_detours:
            warn('Failed: %s', failed_detours)
            G.graph['tentative'] = failed_detours
        else:
            del G.graph['tentative']

        D = clone_idx - T - B - C
        detextra = G.size(weight='length') / self.predetour_length - 1
        stunts_primes = G.graph.pop('stunts_primes', False)
        if stunts_primes:
            num_stunts = len(stunts_primes)
            G = nx.relabel_nodes(
                G,
                {clone: clone - num_stunts for clone in range(T + B, clone_idx)},
                copy=False,
            )
            clone_idx -= num_stunts
            B -= num_stunts
            VertexC = G.graph['VertexC']
            G.graph['VertexC'] = np.vstack((VertexC[: T + B], VertexC[-R:]))
            if clone2prime:
                for stunt, prime in enumerate(stunts_primes, start=T + B):
                    try:
                        while True:
                            i = clone2prime.index(stunt)
                            clone2prime[i] = prime
                    except ValueError:
                        continue

        fnT = np.arange(R + clone_idx)
        fnT[T + B : clone_idx] = clone2prime
        fnT[-R:] = range(-R, 0)
        G.graph.update(
            B=B,
            D=D,
            fnT=fnT,
            detextra=detextra,
        )
        debug(
            '<PathFinder: created %d detour vertices, total length changed by %.2f%%',
            D,
            100 * detextra,
        )
        # TODO: there might be some lost contour clones that could be prunned
        return G<|MERGE_RESOLUTION|>--- conflicted
+++ resolved
@@ -25,7 +25,7 @@
 debug, info, warn, error = _lggr.debug, _lggr.info, _lggr.warning, _lggr.error
 
 NULL = np.iinfo(int).min
-PseudoNode = namedtuple('PseudoNode', 'node sector parent dist d_hop id'.split())
+PseudoNode = namedtuple('PseudoNode', 'node sector parent dist d_hop'.split())
 
 
 class PathNodes(dict):
@@ -59,7 +59,7 @@
                 return prev_id
         id = self.count
         self.count += 1
-        self[id] = PseudoNode(_source, sector, parent, dist, d_hop, id)
+        self[id] = PseudoNode(_source, sector, parent, dist, d_hop)
         self.ids_from_prime_sector[_source, sector].append(id)
         self.prime_from_id[id] = _source
         debug('pseudoedge «%d->%d» added', _source, _parent)
@@ -251,28 +251,6 @@
             _nbr = self.P[_node][_nbr]['ccw']
         # could not find a non-tentative G edge around _node
         return NULL
-<<<<<<< HEAD
-
-    def _rate_wait_add(self, portal: tuple[int, int], _new: int, _apex: int, apex: int):
-        I_path = self.I_path
-        paths = self.paths
-        d_hop = np.hypot(*(self.VertexC[_apex] - self.VertexC[_new]).T).item()
-        pseudoapex = paths[apex]
-        d_new = pseudoapex.dist + d_hop
-        new_sector = self._get_sector(_new, portal)
-        incumbent = I_path[_new].get(new_sector)
-        is_better = incumbent is None or d_new < paths[incumbent].dist
-        yield d_new, portal, (_new, _apex), is_better
-        new = self.paths.add(_new, new_sector, apex, d_new, d_hop)
-        self.uncharted[portal] = max(self.uncharted[portal] - 1, 0)
-        #  self.uncharted[portal[1], portal[0]] = False
-        # get incumbent again, as the situation may have changed
-        incumbent = I_path[_new].get(new_sector)
-        if incumbent is None or d_new < paths[incumbent].dist:
-            I_path[_new][new_sector] = new
-            debug('(%d, %d) added with d_path = %.2f', _new, _apex, d_new)
-=======
->>>>>>> 4619a5d3
 
     def _advance_portal(self, left: int, right: int):
         P = self.P
@@ -330,10 +308,7 @@
         #             translation: _node = paths.prime_from_id[node]
         cw, ccw = rotation_checkers_factory(self.VertexC)
         paths = self.paths
-<<<<<<< HEAD
-=======
         I_path = self.I_path
->>>>>>> 4619a5d3
         ST = self.ST
         
         # for next_left, next_right, new_portal_iter in portal_iter:
@@ -350,9 +325,6 @@
                 self.bifurcation = d_ref, branched_traverser
 
             _new = portal[side]
-            if _new >= ST:
-                continue
-
             _nearside = _funnel[side]
             _farside = _funnel[not side]
             test = ccw if side else cw
@@ -481,8 +453,7 @@
         counter = 0
         # launch channel traversers around the roots to the prioqueue
         for r in range(-R, 0):
-            paths[r] = PseudoNode(r, r, None, 0.0, 0.0, r)
-            I_path[r][r] = paths[r]
+            paths[r] = PseudoNode(r, r, None, 0.0, 0.0)
             paths.prime_from_id[r] = r
             paths.ids_from_prime_sector[r, r] = [r]
             for left in P.neighbors(r):
@@ -522,14 +493,7 @@
                 ]
 
                 # shortest paths for roots' P.neighbors is a straight line
-<<<<<<< HEAD
-                if left <= ST:
-                    I_path[left][sec_left] = wedge_end[0]
-                if right <= ST:
-                    I_path[right][sec_right] = wedge_end[1]
-=======
                 I_path[left][sec_left], I_path[right][sec_right] = wedge_end
->>>>>>> 4619a5d3
 
                 # prioritize by distance to the closest node of the portal
                 closest, d_closest = (
