--- conflicted
+++ resolved
@@ -413,14 +413,9 @@
                 if st_sorted not in self.portal_set:
                     debug('discarding (%d, %d)', s, t)
                     continue
-<<<<<<< HEAD
-                debug('including %s', self.n2s(s, t))
+                debug('including (%d, %d)', s, t)
                 pinched = []
                 next_portals.append(((s, t), side, pinched))
-=======
-                debug('including (%d, %d)', s, t)
-                next_portals.append(((s, t), side))
->>>>>>> f17be9d3
             try:
                 # this `pop()` will raise IndexError if we are at a dead-end
                 first, fside, fpinched = next_portals.pop()
@@ -430,26 +425,14 @@
                 #          if next_portals
                 #          else None)
                 if next_portals:
-<<<<<<< HEAD
                     second, sside, spinched = next_portals[0]
-                    debug('branching %s and %s', self.n2s(*first),
-                          self.n2s(*second))
+                    debug('branching (%d, %d) and (%d, %d)', *first, *second)
                     yield (first, fside, fpinched,
                            chain(((second, sside, spinched, None),),
                                  self._advance_portal(*second)))
                 else:
-                    debug('%s', self.n2s(*first))
+                    debug('(%d, %d)', *first)
                     yield first, fside, fpinched, None
-=======
-                    second, sside = next_portals[0]
-                    debug('branching (%d, %d) and (%d, %d)', *first, *second)
-                    yield (first, fside,
-                           chain(((second, sside, None),),
-                                 self._advance_portal(*second)))
-                else:
-                    debug('(%d, %d)', *first)
-                    yield first, fside, None
->>>>>>> f17be9d3
             except IndexError:
                 # dead-end reached
                 debug('dead-end: (%d, %d)', left, right)
