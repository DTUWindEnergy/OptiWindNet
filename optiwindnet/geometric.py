# SPDX-License-Identifier: MIT
# https://gitlab.windenergy.dtu.dk/TOPFARM/OptiWindNet/

import math
import operator
from collections import defaultdict
from itertools import combinations, pairwise, product, chain
from math import isclose
from typing import Callable, Literal, NewType

import networkx as nx
import numba as nb
import numpy as np
from numba.np.extensions import cross2d
from numpy.typing import NDArray
from scipy.sparse import coo_array
from scipy.sparse.csgraph import minimum_spanning_tree as scipy_mst
from scipy.spatial.distance import cdist

from .utils import F, NodeStr

__all__ = (
    'triangle_AR',
    'point_d2line',
    'is_same_side',
    'any_pairs_opposite_edge',
    'rotate',
    'angle_numpy',
    'angle',
    'angle_helpers',
    'angle_oracles_factory',
    'find_edges_bbox_overlaps',
    'is_crossing_numpy',
    'is_crossing_no_bbox',
    'is_crossing',
    'is_bunch_split_by_corner',
    'is_triangle_pair_a_convex_quadrilateral',
    'perimeter',
    'assign_root',
    'get_crossings_map',
    'complete_graph',
    'minimum_spanning_forest',
    'rotation_checkers_factory',
    'rotating_calipers',
    'area_from_polygon_vertices',
<<<<<<< HEAD
    'add_link_blockage',
=======
>>>>>>> 98810613
    'add_link_cosines',
)

NULL = np.iinfo(int).min

CoordPair = NewType('CoordPair', np.ndarray[tuple[Literal[2]], np.dtype[np.float64]])
CoordPairs = NewType(
    'CoordPairs', np.ndarray[tuple[int, Literal[2]], np.dtype[np.float64]]
)
IndexPairs = NewType(
    'IndexPairs', np.ndarray[tuple[int, Literal[2]], np.dtype[np.int_]]
)
Indices = NewType('Indices', np.ndarray[tuple[int], np.dtype[np.int_]])


@nb.njit(cache=True)
def triangle_AR(base1C: CoordPair, base2C: CoordPair, topC: CoordPair) -> float:
    """Calculate the ratio: dist(base1, base2)/dist(base, top).

    Numerator is the length of the base of the triagle (base1C, base2C).

    Denominator is the distance from point topC to the base line.

    Args:
      uC, vC, tC: triangle vertices coordinates as (2,) numpy arrays

    Returns:
      Aspect ratio of the triangle defined by the three 2D points.
    """
    x1, y1 = base1C
    x2, y2 = base2C
    xt, yt = topC

    dx = x2 - x1
    dy = y2 - y1
    den = abs(dy * xt - dx * yt + x2 * y1 - y2 * x1)
    if den < 1e-12:
        return np.inf
    base_sqr = dx**2 + dy**2
    return base_sqr / den


@nb.njit(cache=True)
def point_d2line(pC: CoordPair, uC: CoordPair, vC: CoordPair) -> np.float64:
    """Calculate the distance from point `pC` to the `uC`-`vC` line."""
    x0, y0 = pC
    x1, y1 = uC
    x2, y2 = vC
    return abs((x2 - x1) * (y1 - y0) - (x1 - x0) * (y2 - y1)) / np.sqrt(
        (x2 - x1) ** 2 + (y2 - y1) ** 2
    )


@nb.njit(cache=True)
def is_same_side(
    uC: CoordPair,
    vC: CoordPair,
    sC: CoordPair,
    tC: CoordPair,
    touch_is_cross: bool = True,
) -> bool:
    """Check if points `sC` an `tC` are on the same side of the line defined
    by points `uC` and `vC`.

    Note: often used to check crossings with feeder links, where the feeder link
    `sC`-`tC` is already known to be on a line that crosses the edge `uC`–`vC`
    (using the angle rank).
    """

    denom = uC[0] - vC[0]
    # test to avoid division by zero
    if denom != 0:
        a = -(uC[1] - vC[1]) / denom
        c = -a * uC[0] - uC[1]
        num = a * sC[0] + sC[1] + c
        den = a * tC[0] + tC[1] + c
        #  discriminator = float(num*den)
        discriminator = num * den
    else:
        # this means the line is vertical (uC[0] = vC[0])
        # which makes the test simpler
        #  discriminator = float((sC[0] - uC[0])*(tC[0] - uC[0]))
        discriminator = (sC[0] - uC[0]) * (tC[0] - uC[0])
    return discriminator > 0.0 or (touch_is_cross and discriminator == 0.0)


@nb.njit(cache=True)
def any_pairs_opposite_edge(
    nodesC: CoordPairs, uC: CoordPair, vC: CoordPair, margin: float = 0.0
) -> bool:
    """Compare relative position of vertices wrt line segment.

    Args:
      nodesC: (N, 2) array of test coordinates
      uC, vC: (2,) array of coordinates of edge ends

    Returns:
      True if any two of `nodesC` are on opposite sides of the edge.
    """
    maxidx = len(nodesC) - 1
    if maxidx <= 0:
        return False
    refC = nodesC[0]
    i = 1
    while point_d2line(refC, uC, vC) <= margin:
        # ref node is approx. overlapping the edge: get the next one
        refC = nodesC[i]
        i += 1
        if i > maxidx:
            return False

    for cmpC in nodesC[i:]:
        if point_d2line(cmpC, uC, vC) <= margin:
            # cmp node is approx. overlapping the edge: skip
            continue
        if not is_same_side(uC, vC, refC, cmpC, touch_is_cross=False):
            return True
    return False


@nb.njit(cache=True)
def rotate(coords: CoordPairs, angle: float) -> CoordPairs:
    """Rotates `coords` (numpy array T×2) by `angle` (degrees)"""
    rotation = np.deg2rad(angle)
    c, s = np.cos(rotation), np.sin(rotation)
    return np.dot(coords, np.array([[c, s], [-s, c]]))


@nb.njit(cache=True)
def angle_numpy(
    aC: CoordPairs, pivotC: CoordPairs, bC: CoordPairs
) -> np.ndarray[tuple[int], np.dtype[np.float64]]:
    """Calculate the angle a-pivot-b.

    * can operate on multiple point triplets
    * angle is within ±π (shortest arc from a to b around pivot)
    * positive direction is counter-clockwise

    Args:
      aC, pivotC, bC: (N, 2) numpy arrays of coordinate pairs

    Returns:
      Angles a-pivot-b (radians)
    """
    A = aC - pivotC
    B = bC - pivotC
    # dot_prod = np.dot(A, B) if len(A) >= len(B) else np.dot(B, A)
    dot_prod = A @ B.T  # if len(A) >= len(B) else np.dot(B, A)
    # return np.arctan2(np.cross(A, B), np.dot(A, B))
    return np.arctan2(cross2d(A, B), dot_prod)


def angle(aC, pivotC, bC):
    """Calculate the angle aC-pivotC-bC.

    * angle is within ±π (shortest arc from a to b around pivot)
    * positive direction is counter-clockwise

    Args:
      aC, pivotC, bC: (2,) numpy arrays of coordinate pairs

    Returns:
      Angle aC-pivotC-bC (radians)
    """
    Ax, Ay = aC - pivotC
    Bx, By = bC - pivotC
    # debug and print(VertexC[a], VertexC[b])
    ang = np.arctan2(Ax * By - Ay * Bx, Ax * Bx + Ay * By)
    # debug and print(f'{ang*180/np.pi:.1f}')
    return ang


def angle_helpers(
    L: nx.Graph, include_borders: bool = True
) -> tuple[NDArray[np.float64], NDArray[np.int_], list[dict[int, int]]]:
    """Create auxiliary arrays of node attributes based on polar coordinates.

    The ranks of the angles and calculated per root and start from 0. The duplicates
    mapping is a list of dicts and is indexed first by the root.

    Args:
        L: location (also works with A or G)

    Returns:
        Tuple of (angle__, angle_rank__, dups_from_root_rank__)
    """

    T, R, VertexC = (L.graph[k] for k in ('T', 'R', 'VertexC'))
    B = L.graph.get('B', 0)
    NodeC = VertexC[: (T + B) if include_borders else T]
    Vec = NodeC[:, None, :] - VertexC[-R:]
    angle__ = np.arctan2(Vec[..., 1], Vec[..., 0])
    angle_rank__ = np.empty_like(angle__, dtype=np.int_)
    dups_from_root_rank__ = [{} for _ in range(-R, 0)]
    for r in range(-R, 0):
        _, angle_rank__[:, r], counts = np.unique(
            angle__[:, r], return_inverse=True, return_counts=True
        )
        for i in np.flatnonzero(counts > 1).tolist():
            dups_from_root_rank__[r][i] = set(
                np.flatnonzero(angle_rank__[:, r] == i).tolist()
            )
    return angle__, angle_rank__, dups_from_root_rank__


def angle_oracles_factory(
<<<<<<< HEAD
    angle_: NDArray[np.float64], angle_rank_: NDArray[np.int_]
=======
    angle__: NDArray[np.float64], angle_rank__: NDArray[np.int_]
>>>>>>> 98810613
) -> tuple[
    Callable[[int, int, int, int, int, int, int], tuple[int, int]],
    Callable[[int, int, int], float],
]:
    """Make functions to answer queries about relative angles.

    Inputs are the outputs of `angle_helpers()`.

    Args:
<<<<<<< HEAD
      angle_: (T, R)-array of angles wrt root (+-pi)
      angle_rank_: (T, R)-array of the relative placement of angles
=======
      angle__: (T, R)-array of angles wrt root (+-pi)
      angle_rank__: (T, R)-array of the relative placement of angles
>>>>>>> 98810613

    Returns:
      union_limits() and angle_ccw()
    """

    def is_within(pR: int, lR: int, hR: int) -> bool:
        W = lR > hR  # wraps, i.e. angle(low) > angle(high)
        L = lR <= pR  # angle(low) <= angle(probe)
        H = pR <= hR  # angle(probe) <= angle(high)
        return (not W and L and H) or (W and not L and H) or (W and L and not H)

    def union_limits(
        root: int, u: int, LO: int, HI: int, v: int, lo: int, hi: int
    ) -> tuple[int, int]:
<<<<<<< HEAD
        LOR, HIR, loR, hiR = angle_rank_[(LO, HI, lo, hi), root]
=======
        LOR, HIR, loR, hiR = angle_rank__[(LO, HI, lo, hi), root]
>>>>>>> 98810613
        lo_within = is_within(loR, LOR, HIR)
        hi_within = is_within(hiR, LOR, HIR)
        if lo_within and hi_within:
            # print('LOHI contains lohi')
            return LO, HI
        elif lo_within:
            # print('partial overlap, hi outside LOHI')
            return LO, hi
        elif hi_within:
            # print('partial overlap, lo outside LOHI')
            return lo, HI
        elif is_within(LOR, loR, hiR):
            # print('lohi contains LOHI')
            return lo, hi
        else:
            # print('LOHI and lohi are disjoint')
            uvA = angle_ccw(u, root, v)
            return (LO, hi) if uvA <= math.pi else (lo, HI)

    def angle_ccw(a: int, pivot: int, b: int) -> float:
        """Calculate the angle a-pivot-b.

        * angle is ccw from 0 to 2π

        Args:
          a, pivot, b: vertex indices

        Returns:
          Angle a-pivot-b (radians)
        """
        if a == b:
            return 0.0
<<<<<<< HEAD
        aR, bR = angle_rank_[(a, b), pivot]
        aA, bA = angle_[(a, b), pivot]
=======
        aR, bR = angle_rank__[(a, b), pivot]
        aA, bA = angle__[(a, b), pivot]
>>>>>>> 98810613
        a_to_bA = (bA - aA).item()
        return a_to_bA if aR <= bR else (2 * math.pi + a_to_bA)

    return union_limits, angle_ccw


def find_edges_bbox_overlaps(
    VertexC: CoordPairs, u: int, v: int, edges: IndexPairs
) -> NDArray[np.int_]:
    """Find which `edges` have a bounding box overlap with ⟨u, v⟩.

    This is a preliminary filter for crossing checks. Enables avoiding the more
    costly geometric crossing calculations for segments that are clearly
    disjoint.

    Args:
      VertexC: (N×2) point coordinates
      u, v: indices of probed edge
      edges: list of index pairs representing edges to check against

    Returns:
      numpy array with the indices of overlaps in `edges`
    """
    uC, vC = VertexC[u], VertexC[v]
    edgesC = VertexC[edges]
    return np.flatnonzero(
        ~np.logical_or(
            (edgesC > np.maximum(uC, vC)).all(axis=1),
            (edgesC < np.minimum(uC, vC)).all(axis=1),
        ).any(axis=1)
    )


def is_crossing_numpy(u, v, s, t):
    """Checks if (u, v) crosses (s, t).

    Returns:
      True in case of crossing.
    """
    # TODO: document output in corner cases (e.g. superposition, touch)

    # adapted from Franklin Antonio's insectc.c lines_intersect()
    # Faster Line Segment Intersection
    # Graphics Gems III (http://www.graphicsgems.org/)
    # license: https://github.com/erich666/GraphicsGems/blob/master/LICENSE.md

    A = v - u
    B = s - t

    # bounding box check
    for i in (0, 1):  # X and Y
        lo, hi = (v[i], u[i]) if A[i] < 0 else (u[i], v[i])
        if B[i] > 0:
            if hi < t[i] or s[i] < lo:
                return False
        else:
            if hi < s[i] or t[i] < lo:
                return False

    C = u - s

    # denominator
    f = np.cross(B, A)
    if f == 0:
        # segments are parallel
        return False

    # alpha and beta numerators
    for num in (np.cross(P, Q) for P, Q in ((C, B), (A, C))):
        if f > 0:
            if num < 0 or num > f:
                return False
        else:
            if num > 0 or num < f:
                return False

    # code to calculate intersection coordinates omitted
    # segments do cross
    return True


@nb.njit(cache=True)
def _cross_prod_2d(P: CoordPair, Q: CoordPair) -> np.float64:
    return P[0] * Q[1] - P[1] * Q[0]


@nb.njit(cache=True)
def is_crossing_no_bbox(
    uC: CoordPair, vC: CoordPair, sC: CoordPair, tC: CoordPair
) -> bool:
    """Checks if (uC, vC) crosses (sC, tC).

    Does not check for bounding-box overlap. Use `find_edges_bbox_overlap()`
    first to filter out edges with disjoint bounding boxes (cheaper than the
    calculations here).

    Returns:
      True in case of crossing.
    """
    # TODO: document output in corner cases (e.g. superposition, touch)

    # adapted from Franklin Antonio's insectc.c lines_intersect()
    # Faster Line Segment Intersection
    # Graphic Gems III
    A = vC - uC
    B = sC - tC
    C = uC - sC

    # denominator
    f = _cross_prod_2d(B, A)
    # TODO: arbitrary threshold
    if abs(f) < 1e-10:
        # segments are parallel
        return False

    # alpha and beta numerators
    #  for num in (Px*Qy - Py*Qx for (Px, Py), (Qx, Qy) in ((C, B), (A, C))):
    for P, Q in ((C, B), (A, C)):
        num = _cross_prod_2d(P, Q)
        if f > 0:
            if num < 0 or f < num:
                return False
        else:
            if 0 < num or num < f:
                return False

    # code to calculate intersection coordinates omitted
    # segments do cross
    return True


def is_crossing(
    uC: CoordPair,
    vC: CoordPair,
    sC: CoordPair,
    tC: CoordPair,
    touch_is_cross: bool = True,
) -> bool:
    """Checks if (uC, vC) crosses (sC, tC).

    Args:
      uC, vC, sC, tC: (2,) numpy array coordinates of edge ends
      touch_is_cross: whether to consider any common point as a crossing

    Returns:
      True in case of crossing.
    """
    # choices for `less`:
    # -> operator.lt counts touching as crossing
    # -> operator.le does not count touching as crossing
    less = operator.lt if touch_is_cross else operator.le

    # adapted from Franklin Antonio's insectc.c lines_intersect()
    # Faster Line Segment Intersection
    # Graphic Gems III

    A = vC - uC
    B = sC - tC

    # bounding box check
    for i in (0, 1):  # X and Y
        lo, hi = (vC[i], uC[i]) if A[i] < 0 else (uC[i], vC[i])
        if B[i] > 0:
            if hi < tC[i] or sC[i] < lo:
                return False
        else:
            if hi < sC[i] or tC[i] < lo:
                return False

    Ax, Ay = A
    Bx, By = B
    C = uC - sC

    # denominator
    # print(Ax, Ay, Bx, By)
    f = Bx * Ay - By * Ax
    # print('how close: ', f)
    # TODO: arbitrary threshold
    if isclose(f, 0.0, abs_tol=1e-10):
        # segments are parallel
        return False

    # alpha and beta numerators
    for num in (Px * Qy - Py * Qx for (Px, Py), (Qx, Qy) in ((C, B), (A, C))):
        if f > 0:
            if less(num, 0) or less(f, num):
                return False
        else:
            if less(0, num) or less(num, f):
                return False

    # code to calculate intersection coordinates omitted
    # segments do cross
    return True


def is_bunch_split_by_corner(bunch, a, o, b, margin=1e-3):
    """Check if a cone splits a bunch of points in two sets.

    Args:
      bunch: numpy array of points (T×2)
      a, o, b: points that define the cone's angle

    Returns:
      True if points in bunch are both inside and outside cone a-o-b
    """
    AngleA = angle_numpy(a, o, bunch)
    AngleB = angle_numpy(b, o, bunch)
    # print('AngleA', AngleA, 'AngleB', AngleB)
    # keep only those that don't fall over the angle-defining lines
    keep = ~np.logical_or(
        np.isclose(AngleA, 0, atol=margin), np.isclose(AngleB, 0, atol=margin)
    )
    angleAB = angle(a, o, b)
    angAB = angleAB > 0
    inA = AngleA > 0 if angAB else AngleA < 0
    inB = AngleB > 0 if ~angAB else AngleB < 0
    # print(angleAB, keep, inA, inB)
    inside = np.logical_and(keep, np.logical_and(inA, inB))
    outside = np.logical_and(keep, np.logical_or(~inA, ~inB))
    split = any(inside) and any(outside)
    return split, np.flatnonzero(inside), np.flatnonzero(outside)


@nb.njit(cache=True)
def is_triangle_pair_a_convex_quadrilateral(
    uC: CoordPair, vC: CoordPair, sC: CoordPair, tC: CoordPair
) -> bool:
    """Check convexity of quadrilateral.

    ⟨u, v⟩ is the common side; ⟨s, t⟩ are the opposing vertices;
    only works if ⟨s, t⟩ crosses the line defined by ⟨u, v⟩

    Returns:
      True if the quadrilateral is convex and is not a triangle
    """
    # this used to be called `is_quadrilateral_convex()`
    # us × ut
    usut = _cross_prod_2d(sC - uC, tC - uC)
    # vt × vs
    vtvs = _cross_prod_2d(tC - vC, sC - vC)
    if usut == 0.0 or vtvs == 0.0:
        # the four vertices form a triangle
        return False
    return (usut > 0.0) == (vtvs > 0.0)


def is_blocking(
    rootC: CoordPair, uC: CoordPair, vC: CoordPair, sC: CoordPair, tC: CoordPair
) -> bool:
    """DEPRECATED

    This is used only by apply_edge_exemptions()
    """
    # s and t are necessarily on opposite sides of uv
    # (because of Delaunay – see the triangles construction)
    # hence, if (root, t) are on the same side, (s, root) are not
    return (
        is_triangle_pair_a_convex_quadrilateral(uC, vC, sC, rootC)
        if is_same_side(uC, vC, rootC, tC)
        else is_triangle_pair_a_convex_quadrilateral(uC, vC, rootC, tC)
    )


def apply_edge_exemptions(G, allow_edge_deletion=True):
    """DEPRECATED (depends on 'E_hull' and 'N_hull' graph attributes)

    Exemption is used by weighting functions that take into account the angular
    sector blocked by each edge w.r.t. the closest root node.
    """
    E_hull = G.graph['E_hull']
    N_hull = G.graph['N_hull']
    N_inner = set(G.nodes) - N_hull
    R = G.graph['R']
    # T = G.number_of_nodes() - R
    VertexC = G.graph['VertexC']
    # roots = range(T, T + R)
    roots = range(-R, 0)
    triangles = G.graph['triangles']
    angle__ = G.graph['angle__']

    # set hull edges as exempted
    for edge in E_hull:
        G.edges[edge]['exempted'] = True

    # expanded E_hull to contain edges exempted from blockage penalty
    # (edges that do not block line from nodes to root)
    E_hull_exp = E_hull.copy()

    # check if edges touching the hull should be exempted from blockage penalty
    for n_hull in N_hull:
        for n_inner in N_inner & set([v for _, v in G.edges(n_hull)]):
            uv = frozenset((n_hull, n_inner))
            u, v = uv
            opposites = triangles[uv]
            if len(opposites) == 2:
                s, t = triangles[uv]
                rootC = VertexC[G.edges[u, v]['root']]
                uvstC = tuple((VertexC[n] for n in (*uv, s, t)))
                if not is_blocking(rootC, *uvstC):
                    E_hull_exp.add(uv)
                    G.edges[uv]['exempted'] = True

    # calculate blockage arc for each edge
    zeros = np.full((R,), 0.0)
    for u, v, d in list(G.edges(data=True)):
        if (frozenset((u, v)) in E_hull_exp) or (u in roots) or (v in roots):
            angdiff = zeros
        else:
            angdiff = abs(angle__[u] - angle__[v])
        arc = np.empty((R,), dtype=float)
        for i in range(R):  # TODO: vectorize this loop
            arc[i] = angdiff[i] if angdiff[i] < np.pi else 2 * np.pi - angdiff[i]
        d['arc'] = arc
        # if arc is π/2 or more, remove the edge (it's shorter to go to root)
        if allow_edge_deletion and any(arc >= np.pi / 2):
            G.remove_edge(u, v)
            print('angles', arc, 'removing «', '–'.join([F[n] for n in (u, v)]), '»')


def perimeter(VertexC, vertices_ordered):
    """Calculate the perimeter of the polygon defined by `vertices_ordered`.

    Args:
      vertices_ordered: indices of `VertexC` in clockwise or counter-clockwise
        orientation.

    Return:
      The perimeter length.
    """
    vec = VertexC[vertices_ordered[:-1]] - VertexC[vertices_ordered[1:]]
    return np.hypot(*vec.T).sum() + np.hypot(
        *(VertexC[vertices_ordered[-1]] - VertexC[vertices_ordered[0]])
    )


<<<<<<< HEAD
def angle_helpers(
    L: nx.Graph, include_borders: bool = True
) -> tuple[NDArray[np.float64], NDArray[np.int_]]:
    """Create auxiliary arrays of node attributes based on polar coordinates.

    Args:
        L: location (also works with A or G)

    Returns:
        Tuple of (angles, anglesRank)
    """

    T, R, VertexC = (L.graph[k] for k in ('T', 'R', 'VertexC'))
    B = L.graph.get('B', 0)
    NodeC = VertexC[: (T + B) if include_borders else T]
    Vec = NodeC[:, None, :] - VertexC[-R:]
    angles = np.arctan2(Vec[..., 1], Vec[..., 0])
    anglesRank = rankdata(angles, method='dense', axis=0)
    return angles, anglesRank


=======
>>>>>>> 98810613
def assign_root(A: nx.Graph) -> None:
    """Add node attribute 'root' with the root closest to each node.

    Changes A in-place.

    Args:
      A: available-edges graph
    """
    closest_root = -A.graph['R'] + np.argmin(A.graph['d2roots'], axis=1)
    nx.set_node_attributes(A, {n: r.item() for n, r in enumerate(closest_root)}, 'root')


# TODO: get new implementation from Xings.ipynb
# xingsmat, edge_from_Eidx, Eidx__
def get_crossings_map(Edge, VertexC, prune=True):
    crossings = defaultdict(list)
    for i, A in enumerate(Edge[:-1]):
        u, v = A
        uC, vC = VertexC[A]
        for B in Edge[i + 1 :]:
            s, t = B
            if s == u or t == u or s == v or t == v:
                # <edges have a common node>
                continue
            sC, tC = VertexC[B]
            if is_crossing(uC, vC, sC, tC):
                crossings[frozenset((*A,))].append((*B,))
                crossings[frozenset((*B,))].append((*A,))
    return crossings


# TODO: test this implementation
def complete_graph(
    G_base: nx.Graph,
    *,
    include_roots: bool = False,
    prune: bool = True,
    map_crossings: bool = False,
) -> nx.Graph:
    """Create a complete graph based on G_base.

    Produces a networkx Graph connecting all non-root nodes to every
    other non-root node. Edges with an arc > pi/2 around root are discarded
    The length of each edge is the euclidean distance between its vertices.
    """
    R, T = (G_base.graph[k] for k in 'RT')
    VertexC = G_base.graph['VertexC']
    TerminalC = VertexC[:T]
    RootC = VertexC[-R:]
    NodeC = np.vstack((TerminalC, RootC))
    Root = range(-R, 0)
    V = T + (R if include_roots else 0)
    G = nx.complete_graph(V)
    EdgeComplete = np.column_stack(np.triu_indices(V, k=1))
    #  mask = np.zeros((V,), dtype=bool)
    mask = np.zeros_like(EdgeComplete[:, 0], dtype=bool)
    if include_roots:
        # mask root-root edges
        offset = 0
        for i in range(0, R - 1):
            for j in range(0, R - i - 1):
                mask[offset + j] = True
            offset += V - i - 1

        # make node indices span -R:(T - 1)
        EdgeComplete -= R
        nx.relabel_nodes(G, dict(zip(range(T, T + R), Root)), copy=False)
        C = cdist(NodeC, NodeC)
    else:
        C = cdist(TerminalC, TerminalC)
    if prune:
        # prune edges that cover more than 90° angle from any root
        SrcC = VertexC[EdgeComplete[:, 0]]
        DstC = VertexC[EdgeComplete[:, 1]]
        for root in Root:
            rootC = VertexC[root]
            # calculates the dot product of vectors representing the
            # nodes of each edge wrt root; then mark the negative ones
            # (angle > pi/2) on `mask`
            mask |= ((SrcC - rootC) * (DstC - rootC)).sum(axis=1) < 0
    Edge = EdgeComplete[~mask]
    # discard masked edges
    G.remove_edges_from(EdgeComplete[mask])
    if map_crossings:
        # get_crossings_map() takes time and space
        G.graph['crossings_map'] = get_crossings_map(Edge, VertexC)
    # assign nodes to roots?
    # remove edges between nodes belonging to distinct roots whose length is
    # greater than both d2root
    G.graph.update(G_base.graph)
    G.graph['d2roots'] = cdist(TerminalC, RootC)
    nx.set_node_attributes(G, G_base.nodes)
    for u, v, edgeD in G.edges(data=True):
        edgeD['length'] = C[u, v]
        # assign the edge to the root closest to the edge's middle point
        edgeD['root'] = -R + np.argmin(
            cdist(((VertexC[u] + VertexC[v]) / 2)[np.newaxis, :], RootC)
        )
    return G


def minimum_spanning_forest(A: nx.Graph) -> nx.Graph:
    """Create the minimum spanning forest from the Delaunay edges of `A`.

    There is one tree for each root and exactly one root per tree.
    If the graph has more than one root, the minimum spanning tree of the
    entire graph is split on its longest links between each root pair.

    Returns:
      Topology S containing the forest.
    """
    R, T = (A.graph[k] for k in 'RT')
    N = R + T
    P_A = A.graph['planar']
    num_edges = P_A.number_of_edges()
    edges_ = np.empty((num_edges // 2, 2), dtype=np.int32)
    length_ = np.empty(edges_.shape[0], dtype=np.float64)
    for i, (u, v) in enumerate((u, v) for u, v in P_A.edges if u < v):
        edges_[i] = u, v
        length_[i] = A[u][v]['length']
    edges_[edges_ < 0] += N
    P_ = coo_array((length_, (*edges_.T,)), shape=(N, N))
    Q_ = scipy_mst(P_)
    U, V = Q_.nonzero()
    U[U >= T] -= N
    V[V >= T] -= N
    S = nx.Graph(
        T=T,
        R=R,
        capacity=T,
        creator='minimum_spanning_forest',
    )
    for u, v in zip(U, V):
        S.add_edge(u.item(), v.item(), length=Q_[u, v].item())
    if R > 1:
        # if multiple roots, split the MST in multiple trees
        removals = R - 1
        pair_checks = combinations(range(-R, 0), 2)
        paths = []
        while removals:
            if not paths:
                r1, r2 = next(pair_checks)
                try:
                    path = nx.bidirectional_shortest_path(S, r1, r2)
                except nx.NetworkXNoPath:
                    continue
                i = 0
                for j, p in enumerate(path[1:-1], 1):
                    if p < 0:
                        # split path
                        paths.append(path[i : j + 1])
                        i = j
                paths.append(path[i:])
            path = paths.pop()
            λ_incumbent = 0.0
            uv_incumbent = None
            for u, v, λ_hop in ((u, v, A[u][v]['length']) for u, v in pairwise(path)):
                if λ_hop > λ_incumbent:
                    λ_incumbent = λ_hop
                    uv_incumbent = u, v
            S.remove_edge(*uv_incumbent)
            removals -= 1
    return S


# TODO: MARGIN is ARBITRARY - depends on the scale
def check_crossings(G, debug=False, MARGIN=0.1):
    """DEPRECATED. Use functions from module `crossings` instead.

    Checks for crossings (touch/overlap is not considered crossing).
    This is an independent check on the tree resulting from the heuristic.
    It is not supposed to be used within the heuristic.
    MARGIN is how far an edge can advance across another one and still not be
    considered a crossing.
    """
    VertexC = G.graph['VertexC']
    R, T, B = (G.graph[k] for k in 'RTB')
    C, D = (G.graph.get(k, 0) for k in 'CD')
    raise NotImplementedError('CDT requires changes in this function')
    if C > 0 or D > 0:
        # detournodes = range(T, T + D)
        # G.add_nodes_from(((s, {'kind': 'detour'})
        #                   for s in detournodes))
        # clone2prime = G.graph['clone2prime']
        # assert len(clone2prime) == D, \
        #     'len(clone2prime) != D'
        # fnT = np.arange(T + D + R)
        # fnT[T: T + D] = clone2prime
        # DetourC = VertexC[clone2prime].copy()
        fnT = G.graph['fnT']
        AllnodesC = np.vstack((VertexC[:T], VertexC[fnT[T : T + D]], VertexC[-R:]))
    else:
        fnT = np.arange(T + R)
        AllnodesC = VertexC
    roots = range(-R, 0)
    fnT[-R:] = roots
    n2s = NodeStr(fnT, T)

    crossings = []
    pivot_plus_edge = []

    def check_neighbors(neighbors, w, x, pivots):
        """Neighbors is a bunch of nodes, `pivots` is used only for reporting.
        (`w`, `x`) is the edge to be checked if it splits neighbors apart.
        """
        maxidx = len(neighbors) - 1
        if maxidx <= 0:
            return
        ref = neighbors[0]
        i = 1
        while point_d2line(*AllnodesC[[ref, w, x]]) < MARGIN:
            # ref node is approx. overlapping the edge: get the next one
            ref = neighbors[i]
            i += 1
            if i > maxidx:
                return

        for n2test in neighbors[i:]:
            if point_d2line(*AllnodesC[[n2test, w, x]]) < MARGIN:
                # cmp node is approx. overlapping the edge: skip
                continue
            # print(F[fnT[w]], F[fnT[x]], F[fnT[ref]], F[fnT[cmp]])
            if not is_same_side(*AllnodesC[[w, x, ref, n2test]], touch_is_cross=False):
                print(
                    f'ERROR <splitting>: edge {n2s(w, x)} crosses '
                    f'{n2s(ref, *pivots, n2test)}'
                )
                # crossings.append(((w,  x), (ref, pivot, cmp)))
                crossings.append(((w, x), (ref, n2test)))
                return True

    # TODO: check crossings among edges connected to different roots
    for root in roots:
        # edges = list(nx.edge_dfs(G, source=root))
        edges = list(nx.edge_bfs(G, source=root))
        # outstr = ', '.join([f'«{F[fnT[u]]}–{F[fnT[v]]}»' for u, v in edges])
        # print(outstr)
        potential = []
        for i, (u, v) in enumerate(edges):
            u_, v_ = fnT[u], fnT[v]
            for s, t in edges[(i + 1) :]:
                s_, t_ = fnT[s], fnT[t]
                if s_ == u_ or s_ == v_ or t_ == u_ or t_ == v_:
                    # no crossing if the two edges share a vertex
                    continue
                uvst = np.array((u, v, s, t), dtype=int)
                if is_crossing(*AllnodesC[uvst], touch_is_cross=True):
                    potential.append(uvst)
                    distances = np.fromiter(
                        (
                            point_d2line(*AllnodesC[[p, w, x]])
                            for p, w, x in ((u, s, t), (v, s, t), (s, u, v), (t, u, v))
                        ),
                        dtype=float,
                        count=4,
                    )
                    # print('distances[' +
                    #       ', '.join((F[fnT[n]] for n in (u, v, s, t))) +
                    #       ']: ', distances)
                    nearmask = distances < MARGIN
                    close_count = sum(nearmask)
                    # print('close_count =', close_count)
                    if close_count == 0:
                        # (u, v) crosses (s, t) away from nodes
                        crossings.append(((u, v), (s, t)))
                        # print(distances)
                        print(
                            f'ERROR <edge-edge>: '
                            f'edge «{F[fnT[u]]}–{F[fnT[v]]}» '
                            f'crosses «{F[fnT[s]]}–{F[fnT[t]]}»'
                        )
                    elif close_count == 1:
                        # (u, v) and (s, t) touch node-to-edge
                        (pivotI,) = np.flatnonzero(nearmask)
                        w, x = (u, v) if pivotI > 1 else (s, t)
                        pivot = uvst[pivotI]
                        neighbors = list(G[pivot])
                        entry = (pivot, w, x)
                        if entry not in pivot_plus_edge and check_neighbors(
                            neighbors, w, x, (pivot,)
                        ):
                            pivot_plus_edge.append(entry)
                    elif close_count == 2:
                        # TODO: This case probably never happens, remove it.
                        #       This would only happen for coincident vertices,
                        #       which might have been possible in the past.
                        print('&&&&& close_count = 2 &&&&&')
                        # (u, v) and (s, t) touch node-to-node
                        touch_uv, touch_st = uvst[np.flatnonzero(nearmask)]
                        free_uv, free_st = uvst[np.flatnonzero(~nearmask)]
                        # print(
                        #    f'touch/free u, v :«{F[fnT[touch_uv]]}–'
                        #    f'{F[fnT[free_uv]]}»; s, t:«{F[fnT[touch_st]]}–'
                        #    f'{F[fnT[free_st]]}»')
                        nb_uv, nb_st = list(G[touch_uv]), list(G[touch_st])
                        # print([F[fnT[n]] for n in nb_uv])
                        # print([F[fnT[n]] for n in nb_st])
                        nbNuv, nbNst = len(nb_uv), len(nb_st)
                        if nbNuv == 1 or nbNst == 1:
                            # <a leaf node with a clone – not a crossing>
                            continue
                        elif nbNuv == 2:
                            crossing = is_bunch_split_by_corner(
                                AllnodesC[nb_st],
                                *AllnodesC[[nb_uv[0], touch_uv, nb_uv[1]]],
                                margin=MARGIN,
                            )[0]
                        elif nbNst == 2:
                            crossing = is_bunch_split_by_corner(
                                AllnodesC[nb_uv],
                                *AllnodesC[[nb_st[0], touch_st, nb_st[1]]],
                                margin=MARGIN,
                            )[0]
                        else:
                            print('UNEXPECTED case!!! Look into it!')
                            # mark as crossing just to make sure it is noticed
                            crossing = True
                        if crossing:
                            print(
                                f'ERROR <split>: edges '
                                f'«{F[fnT[u]]}–{F[fnT[v]]}» '
                                f'and «{F[fnT[s]]}–{F[fnT[t]]}» '
                                f'break a bunch apart at '
                                f'{F[fnT[touch_uv]]}, {F[fnT[touch_st]]}'
                            )
                            crossings.append(((u, v), (s, t)))
                    else:  # close_count > 2:
                        # segments (u, v) and (s, t) are almost parallel
                        # find the two nodes furthest apart
                        pairs = np.array(
                            ((u, v), (u, s), (u, t), (s, t), (v, t), (v, s))
                        )
                        furthest = np.argmax(
                            np.hypot(
                                *(AllnodesC[pairs[:, 0]] - AllnodesC[pairs[:, 1]]).T
                            )
                        )
                        # print('furthest =', furthest)
                        w, x = pairs[furthest]
                        q, r = pairs[furthest - 3]
                        if furthest % 3 == 0:
                            # (q, r) is contained within (w, x)
                            neighbors = list(G[q]) + list(G[r])
                            neighbors.remove(q)
                            neighbors.remove(r)
                            check_neighbors(neighbors, w, x, (q, r))
                        else:
                            # (u, v) partially overlaps (s, t)
                            neighbors_q = list(G[q])
                            neighbors_q.remove(w)
                            check_neighbors(neighbors_q, s, t, (q,))
                            # print(crossings)
                            neighbors_r = list(G[r])
                            neighbors_r.remove(x)
                            check_neighbors(neighbors_r, u, v, (r,))
                            # print(crossings)
                            if neighbors_q and neighbors_r:
                                for a, b in product(neighbors_q, neighbors_r):
                                    if is_same_side(*AllnodesC[[q, r, a, b]]):
                                        print(
                                            f'ERROR <partial overlap>: edge '
                                            f'«{F[fnT[u]]}–{F[fnT[v]]}» '
                                            f'crosses '
                                            f'«{F[fnT[s]]}–{F[fnT[t]]}»'
                                        )
                                        crossings.append(((u, v), (s, t)))
    debug and potential and print(
        'potential crossings: '
        + ', '.join(
            [
                f'«{F[fnT[u]]}–{F[fnT[v]]}» × «{F[fnT[s]]}–{F[fnT[t]]}»'
                for u, v, s, t in potential
            ]
        )
    )
    return crossings


def rotation_checkers_factory(
    VertexC: CoordPairs,
) -> tuple[Callable[[int, int, int], bool], Callable[[int, int, int], bool]]:
    def cw(A: int, B: int, C: int) -> bool:
        """Check cw orientation.

        Returns:
          True: if A->B->C traverses the triangle ABC clockwise
          False: otherwise
        """
        Ax, Ay = VertexC[A]
        Bx, By = VertexC[B]
        Cx, Cy = VertexC[C]
        return (Bx - Ax) * (Cy - Ay) < (By - Ay) * (Cx - Ax)

    def ccw(A: int, B: int, C: int) -> bool:
        """Check ccw orientation.

        Returns:
          True: if A->B->C traverses the triangle ABC counter-clockwise
          False: otherwise
        """
        Ax, Ay = VertexC[B]
        Bx, By = VertexC[A]
        Cx, Cy = VertexC[C]
        return (Bx - Ax) * (Cy - Ay) < (By - Ay) * (Cx - Ax)

    return cw, ccw


def rotating_calipers(
    convex_hull: NDArray[np.int_],
) -> tuple[NDArray[np.int_], float, float, CoordPairs]:
    # inspired by:
    # jhultman/rotating-calipers:
    #   CUDA and Numba implementations of computational geometry algorithms.
    # (https://github.com/jhultman/rotating-calipers)
    """Find the shortest width of a polygon.

    Reference: Toussaint, Godfried T. "Solving geometric problems with the
    rotating calipers." Proc. IEEE Melecon. Vol. 83. 1983.

    Args:
      convex_hull: (H, 2) array of coordinates of the convex hull
        in counter-clockwise order

    Returns:
      best_calipers, best_caliper_angle, area_min, bbox
    """
    caliper_angles = np.array([0.5 * np.pi, 0, -0.5 * np.pi, np.pi], dtype=float)
    area_min = np.inf
    H = convex_hull.shape[0]
    left, bottom = convex_hull.argmin(axis=0)
    right, top = convex_hull.argmax(axis=0)

    calipers = np.array([left, top, right, bottom], dtype=np.int_)

    for _ in range(H):
        # Roll vertices counter-clockwise
        calipers_advanced = (calipers - 1) % H
        # Vectors from previous calipers to candidates
        vec = convex_hull[calipers_advanced] - convex_hull[calipers]
        # Find angles of candidate edgelines
        angles = np.arctan2(vec[:, 1], vec[:, 0])
        # Find candidate angle deltas
        angle_deltas = caliper_angles - angles
        # Select pivot with smallest rotation
        pivot = np.abs(angle_deltas).argmin()
        # Advance selected pivot caliper
        calipers[pivot] = calipers_advanced[pivot]
        # Rotate all supporting lines by angle delta
        caliper_angles -= angle_deltas[pivot]

        # calculate area for current calipers
        angle = caliper_angles[np.abs(caliper_angles).argmin()]
        c, s = np.cos(angle), np.sin(angle)
        calipers_rot = convex_hull[calipers] @ np.array(((c, -s), (s, c)))
        bbox_rot_min = calipers_rot.min(axis=0)
        bbox_rot_max = calipers_rot.max(axis=0)
        area = (bbox_rot_max - bbox_rot_min).prod()
        # check if area is a new minimum
        if area < area_min:
            area_min = area
            best_calipers = calipers.copy()
            best_caliper_angle = angle
            best_bbox_rot_min = bbox_rot_min
            best_bbox_rot_max = bbox_rot_max

    c, s = np.cos(-best_caliper_angle), np.sin(-best_caliper_angle)
    t = best_bbox_rot_max
    b = best_bbox_rot_min
    # calculate bbox coordinates in original reference frame, ccw vertices
    bbox = np.array(
        ((b[0], b[1]), (b[0], t[1]), (t[0], t[1]), (t[0], b[1])), dtype=float
    ) @ np.array(((c, -s), (s, c)))

    return best_calipers, best_caliper_angle, area_min, bbox


def area_from_polygon_vertices(X: np.ndarray, Y: np.ndarray) -> float:
    """Calculate the area enclosed by the polygon with the vertices (x, y).

    Vertices must be in sequence around the perimeter (either clockwise or
    counter-clockwise).

    Args:
      X: array of X coordinates
      Y: array of Y coordinates

    Returns:
      area
    """
    # Shoelace formula for area (https://stackoverflow.com/a/30408825/287217).
    return 0.5 * abs(
        X[-1] * Y[0] - Y[-1] * X[0] + np.dot(X[:-1], Y[1:]) - np.dot(Y[:-1], X[1:])
    )


<<<<<<< HEAD
def add_link_blockage(A: nx.Graph):
    """Experimental. Add edge attribute 'num_blocked'.

    Changes A in place. Assesses the number of terminals whose line-of-sight
    to the root is intersected by the edge.

    Only implemented for single-root sites.
    """
    VertexC = A.graph['VertexC']
    angle_, angle_rank_ = angle_helpers(A, include_borders=False)
    A.graph['angle_'] = angle_
    A.graph['angle_rank_'] = angle_rank_
    for u, v, edgeD in A.edges(data=True):
        uR, vR = angle_rank_[[u, v], 0].tolist()
        uv_angle = (angle_[v] - angle_[u]).item()
        if uv_angle < 0:
            uR, vR = vR, uR
        if abs(uv_angle) <= np.pi:
            inside_wedge = np.flatnonzero((uR < angle_rank_) & (angle_rank_ < vR))
        else:
            inside_wedge = np.flatnonzero((angle_rank_ < uR) | (vR < angle_rank_))
        if len(inside_wedge) > 0:
            vec = VertexC[v] - VertexC[u]
            wedge_vec_ = VertexC[inside_wedge] - VertexC[u]
            cross = wedge_vec_[:, 0] * vec[1] - wedge_vec_[:, 1] * vec[0]
            # ¡assuming a single root!
            root_vec = VertexC[-1] - VertexC[u]
            is_root_sign_pos = (root_vec[0] * vec[1] - root_vec[1] * vec[0]) > 0
            # ¡assuming a single root!
            edgeD['num_blocked'] = [
                sum((cross <= 0) if is_root_sign_pos else (cross >= 0)).item()
            ]
        else:
            edgeD['num_blocked'] = [0]


=======
>>>>>>> 98810613
def add_link_cosines(A: nx.Graph):
    """Add cosine of the angle wrt each root to all links of A as attribute '_cos'.

    Changes A in-place. The cosine is of the acute angle between the link line and the
    line that contains the mid-point of the link and the root (for each root).
    """
    R = A.graph['R']
    VertexC = A.graph['VertexC']
    RootC = VertexC[-R:]

    edge_ = np.fromiter(
        chain.from_iterable(A.edges()),
        dtype=int,
        count=2 * A.number_of_edges(),
    ).reshape((-1, 2))
    edgeC = VertexC[edge_]
    uC = edgeC[:, 0, :]
    vC = edgeC[:, 1, :]
    edge_vec_ = vC - uC
    edge_len_ = np.hypot(*edge_vec_.T)
    mid_edge_ = 0.5 * (uC + vC)
    mid_vec_ = mid_edge_[:, None, :] - RootC
    mid_len_ = np.hypot(mid_vec_[..., 0], mid_vec_[..., 1])
    cos__ = abs(np.vecdot(edge_vec_[:, None, :], mid_vec_)) / (
        edge_len_[:, None] * mid_len_
    )
    nx.set_edge_attributes(
        A,
        {(edge[0], edge[1]): cos_.tolist() for edge, cos_ in zip(edge_, cos__)},
        name='cos_',
    )<|MERGE_RESOLUTION|>--- conflicted
+++ resolved
@@ -43,10 +43,7 @@
     'rotation_checkers_factory',
     'rotating_calipers',
     'area_from_polygon_vertices',
-<<<<<<< HEAD
     'add_link_blockage',
-=======
->>>>>>> 98810613
     'add_link_cosines',
 )
 
@@ -253,11 +250,7 @@
 
 
 def angle_oracles_factory(
-<<<<<<< HEAD
-    angle_: NDArray[np.float64], angle_rank_: NDArray[np.int_]
-=======
     angle__: NDArray[np.float64], angle_rank__: NDArray[np.int_]
->>>>>>> 98810613
 ) -> tuple[
     Callable[[int, int, int, int, int, int, int], tuple[int, int]],
     Callable[[int, int, int], float],
@@ -267,13 +260,8 @@
     Inputs are the outputs of `angle_helpers()`.
 
     Args:
-<<<<<<< HEAD
-      angle_: (T, R)-array of angles wrt root (+-pi)
-      angle_rank_: (T, R)-array of the relative placement of angles
-=======
       angle__: (T, R)-array of angles wrt root (+-pi)
       angle_rank__: (T, R)-array of the relative placement of angles
->>>>>>> 98810613
 
     Returns:
       union_limits() and angle_ccw()
@@ -288,11 +276,7 @@
     def union_limits(
         root: int, u: int, LO: int, HI: int, v: int, lo: int, hi: int
     ) -> tuple[int, int]:
-<<<<<<< HEAD
-        LOR, HIR, loR, hiR = angle_rank_[(LO, HI, lo, hi), root]
-=======
         LOR, HIR, loR, hiR = angle_rank__[(LO, HI, lo, hi), root]
->>>>>>> 98810613
         lo_within = is_within(loR, LOR, HIR)
         hi_within = is_within(hiR, LOR, HIR)
         if lo_within and hi_within:
@@ -325,13 +309,8 @@
         """
         if a == b:
             return 0.0
-<<<<<<< HEAD
-        aR, bR = angle_rank_[(a, b), pivot]
-        aA, bA = angle_[(a, b), pivot]
-=======
         aR, bR = angle_rank__[(a, b), pivot]
         aA, bA = angle__[(a, b), pivot]
->>>>>>> 98810613
         a_to_bA = (bA - aA).item()
         return a_to_bA if aR <= bR else (2 * math.pi + a_to_bA)
 
@@ -668,30 +647,6 @@
     )
 
 
-<<<<<<< HEAD
-def angle_helpers(
-    L: nx.Graph, include_borders: bool = True
-) -> tuple[NDArray[np.float64], NDArray[np.int_]]:
-    """Create auxiliary arrays of node attributes based on polar coordinates.
-
-    Args:
-        L: location (also works with A or G)
-
-    Returns:
-        Tuple of (angles, anglesRank)
-    """
-
-    T, R, VertexC = (L.graph[k] for k in ('T', 'R', 'VertexC'))
-    B = L.graph.get('B', 0)
-    NodeC = VertexC[: (T + B) if include_borders else T]
-    Vec = NodeC[:, None, :] - VertexC[-R:]
-    angles = np.arctan2(Vec[..., 1], Vec[..., 0])
-    anglesRank = rankdata(angles, method='dense', axis=0)
-    return angles, anglesRank
-
-
-=======
->>>>>>> 98810613
 def assign_root(A: nx.Graph) -> None:
     """Add node attribute 'root' with the root closest to each node.
 
@@ -1188,7 +1143,6 @@
     )
 
 
-<<<<<<< HEAD
 def add_link_blockage(A: nx.Graph):
     """Experimental. Add edge attribute 'num_blocked'.
 
@@ -1225,8 +1179,6 @@
             edgeD['num_blocked'] = [0]
 
 
-=======
->>>>>>> 98810613
 def add_link_cosines(A: nx.Graph):
     """Add cosine of the angle wrt each root to all links of A as attribute '_cos'.
 
