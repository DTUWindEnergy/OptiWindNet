--- conflicted
+++ resolved
@@ -404,12 +404,8 @@
     node_xy_ = tuple(
         (x.item(), y.item()) for (x, y) in chain(VertexS[:T], VertexS[-R:])
     )
-<<<<<<< HEAD
     node_vertex_from_xy = dict(zip(node_xy_, chain(range(T), range(-R, 0))))
-    nodeset_xy_ = set(node_xy_[:-R])
-=======
     terminal_xy_ = set(node_xy_[:-R])
->>>>>>> 95e7bdf9
     root_pts = shp.MultiPoint(node_xy_[-R:])
 
     # start by adding just the B-range vertices
@@ -447,7 +443,6 @@
         hull_poly = (border_poly | out_root_pts).convex_hull
         hull_ring = hull_poly.boundary
 
-<<<<<<< HEAD
         hull_border_xy_ = {xy for xy in hull_ring.coords[:-1]
                            if xy in border_vertex_from_xy}
         hull_border_vertices = [border_vertex_from_xy[xy]
@@ -489,14 +484,6 @@
                 offset += 1
             info('aux_border: %s', aux_border)
             border_poly = shp.Polygon(shell=VertexS[aux_border])
-=======
-        hull_border_xy_ = {
-            xy for xy in hull_ring.coords[:-1] if xy in border_vertex_from_xy
-        }
-        hull_border_vertices = tuple(
-            border_vertex_from_xy[xy] for xy in hull_border_xy_
-        )
->>>>>>> 95e7bdf9
 
         # Turn the main border's concave zones into concavity polygons.
         hull_minus_border = hull_poly - border_poly
