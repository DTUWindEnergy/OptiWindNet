import logging
from abc import ABC, abstractmethod
from pathlib import Path

import matplotlib.pyplot as plt
import networkx as nx
import numpy as np
import yaml
import yaml_include

from .api_utils import (
    enable_ortools_logging_if_jupyter,
    extract_network_as_array,
    from_coordinates,
    is_warmstart_eligible,
    parse_cables_input,
    plot_org_buff,
    validate_terse_links,
)
from .baselines.hgs import hgs_multiroot, iterative_hgs_cvrp
from .heuristics import CPEW, EW_presolver
from .importer import L_from_pbf, L_from_site, L_from_yaml
from .importer import load_repository as load_repository
from .interarraylib import G_from_S, S_from_G, as_normalized, assign_cables, calcload
from .mesh import make_planar_embedding
from .MILP import ModelOptions, solver_factory
from .pathfinding import PathFinder
from .plotting import gplot, pplot
from .svg import svgplot

###################
# OptiWindNet API #
###################

# Keep text editable (not converted to paths) in SVG output
plt.rcParams['svg.fonttype'] = 'none'

# Set up a logger and create shortcuts for error, warning, and info logging methods
logger = logging.getLogger(__name__)
error, warning, info = logger.error, logger.warning, logger.info


class WindFarmNetwork:
    """Wind farm electrical network.

    Models, analyzes, and optimizes the electrical collection system of a wind
    farm (turbines, substations, borders, obstacles). Provides visualization,
    cost/length evaluation, and gradient tools. Builds a location graph (`L`)
    and derives planar/solution/optimized graphs (`P`, `A`, `S`, `G`).

    Attributes:
        cables: Cable specification as (capacity, cost).
        cables_capacity: Maximum cable capacity.
        L: Location graph (turbines, substations, borders, obstacles).
        P: Planar embedding of `L` (navigation mesh).
        A: Adjacency graph of the planar embedding.
        S: Selected links (solution).
        G: Optimized network with assigned cables.
        name: Project name.
        handle: Project identifier.
        buffer_dist: Border/obstacle buffer distance.
        router: Router instance used for optimization.
    """

    _is_stale_PA: bool = True
    _is_stale_SG: bool = True

    def __init__(
        self,
        cables: int | list[int] | list[tuple[int, float]] | np.ndarray,
        turbinesC: np.ndarray = None,
        substationsC: np.ndarray = None,
        borderC: np.ndarray = None,
        obstaclesC: np.ndarray = None,
        name: str = "",
        handle: str = "",
        L = None,
        router = None,
        buffer_dist: float = 0.0,
        **kwargs,
    ):
<<<<<<< HEAD
        """Initialize a wind farm electrical network.

        Args:
            cables: Cable specifications as `(capacity, cost)` tuples.
            turbinesC: Turbine coordinates (x, y).
            substationsC: Substation coordinates (x, y).
            borderC: Polygonal border coordinates.
            obstaclesC: One or more polygons for exclusion zones.
            name: Human-readable project name. Defaults to "".
            handle: Short identifier (e.g., for filenames). Defaults to "".
            L: Pre-constructed location graph. If provided, it normally takes precedence over coordinate inputs.
            router: Routing algorithm instance. Defaults to `EWRouter`.
            buffer_dist: Buffer distance to inflate borders / shrink obstacles. Defaults to 0.
            **kwargs: Additional keyword arguments forwarded to layout-construction helpers.

        Notes:
            - Changing coordinate inputs (`turbinesC`, `substationsC`, `borderC`, `obstaclesC`)
              rebuilds the location graph `L` and refreshes its planar embedding.
            - If both `L` and coordinates are provided, define and document the intended
              precedence (e.g., coordinates override `L`, or vice versa). Keep it here.
            - Cables are stored internally as a list of `(capacity, cost)` tuples.

        Examples::

          cables = [(100, 10), (200, 20)]
          turbines = np.array([[0, 0], [1, 0], [0, 1]])
          substations = np.array([[10, 0]])
          wfn = WindFarmNetwork(cables, turbinesC=turbines, substationsC=substations)
          wfn.optimize()
          print(wfn.cost(), wfn.length())
        """
        # Use a default router if none is provided
        if router is None:
            router = EWRouter()
        self.router = router

        # Construct layout from coordinates if not directly provided
        if turbinesC is not None and substationsC is not None:
            if L is not None:
=======
        # keep coord-related kwargs so rebuilds are consistent
        self._coord_kwargs = dict(kwargs)

        # simple fields via setters (for validation/normalization)
        self.name = name
        self.handle = handle
        self.buffer_dist = buffer_dist
        self.router = router if router is not None else EWRouter()
        self.cables = cables  # computes cables_capacity

        # coordinates
        self._turbinesC = turbinesC
        self._substationsC = substationsC
        self._borderC = borderC
        self._obstaclesC = obstaclesC

        # decide source of L
        if L is not None:
            self._L = L
            self._refresh_planar()
            if turbinesC is not None and substationsC is not None:
>>>>>>> dd91287c
                warning(
                    'Both coordinates and L are given, OptiWindNet prioritizes L over coordinates and neglects the provided L.'
                )
        elif turbinesC is not None and substationsC is not None:
            self._rebuild_L_from_coordinates()
        else:
            raise TypeError(
                'Both turbinesC and substationsC must be provided! Alternatively, L should be given.'
            )

    # -------- helpers --------
    def _refresh_planar(self):
        self._P, self._A = make_planar_embedding(self._L)
        self._is_stale_PA = False

    def _rebuild_L_from_coordinates(self):
        if self._turbinesC is None or self._substationsC is None:
            warning(
                'Coordinate changed but cannot rebuild L until both turbinesC and substationsC are set.'
            )
            return
        self._L = from_coordinates(
            self,
            self._turbinesC,
            self._substationsC,
            self._borderC,
            self._obstaclesC,
            self.name,
            self.handle,
            self.buffer_dist,
            **self._coord_kwargs,
        )
        self._is_stale_PA = True
        self._is_stale_SG = True

    # -------- properties --------
    # L is read/write; writing L refreshes planar, and overrides coord-driven L
    @property
    def L(self):
        return self._L

    @L.setter
    def L(self, L: nx.Graph):
        self._L = L
        self._is_stale_PA = True
        self._is_stale_SG = True

    @property
    def P(self):
        if self._is_stale_PA:
            self._refresh_planar()
        return self._P

    @property
    def A(self):
        if self._is_stale_PA:
            self._refresh_planar()
        return self._A

    @property
    def S(self):
        if self._is_stale_SG:
            return None
        return self._S

    @property
    def G(self):
        if self._is_stale_SG:
            return None
        return self._G

    @property
    def cables(self):
        return self._cables

    @cables.setter
    def cables(self, cables):
        parsed = parse_cables_input(cables)
        self._cables = parsed
        self.cables_capacity = max(parsed)[0]
        if not self._is_stale_SG:
            assign_cables(self._G, cables)

    @property
    def router(self):
        return self._router

    @router.setter
    def router(self, router):
        self._router = router if router is not None else EWRouter()

    @property
    def name(self):
        return self._name

    @name.setter
    def name(self, name):
        self._name = str(name)

    @property
    def handle(self):
        return self._handle

    @handle.setter
    def handle(self, handle):
        self._handle = str(handle)

    @property
    def buffer_dist(self):
        return self._buffer_dist

    @buffer_dist.setter
    def buffer_dist(self, dist):
        if not isinstance(dist, (int, float)):
            raise TypeError('buffer_dist must be numeric')
        self._buffer_dist = dist

    # ---- coordinates:
    # changing any of these rebuilds L, then refreshes P/A
    @property
    def turbinesC(self):
        return self._turbinesC

    @turbinesC.setter
    def turbinesC(self, value):
        self._turbinesC = value
        self._is_stale_PA = True
        self._is_stale_SG = True

    @property
    def substationsC(self):
        return self._substationsC

    @substationsC.setter
    def substationsC(self, value):
        self._substationsC = value
        self._is_stale_PA = True
        self._is_stale_SG = True

    @property
    def borderC(self):
        return self._borderC

    @borderC.setter
    def borderC(self, value):
        self._borderC = value
        self._is_stale_PA = True
        self._is_stale_SG = True

    @property
    def obstaclesC(self):
        return self._obstaclesC

    @obstaclesC.setter
    def obstaclesC(self, value):
        self._obstaclesC = value
        self._is_stale_PA = True
        self._is_stale_SG = True

    def cost(self):
        """Return the total cost of the optimized network."""
        return self.G.size(weight='cost')

    def length(self):
        """Return the total cable length of the optimized network."""
        return self.G.size(weight='length')

    def plot_original_vs_buffered(self, **kwargs):
        """Plot original and buffered borders and obstacles on a single plot.

        Args:
          **kwargs: passed to matplotlib's pyplot.figure()

        Returns:
          matplotlib Axes instance.
        """
        return plot_org_buff(
            self._borderC_original,
            self._border_bufferedC,
            self._obstaclesC_original,
            self._obstacles_bufferedC,
            **kwargs,
        )

    @classmethod
    def from_yaml(cls, filepath: str, **kwargs):
        """Creates a WindFarmNetwork instance from a YAML file."""
        if not isinstance(filepath, str):
            raise TypeError('Filepath must be a string')

        L = L_from_yaml(filepath)
        return cls(L=L, **kwargs)

    @classmethod
    def from_pbf(cls, filepath: str, **kwargs):
        """Creates a WindFarmNetwork instance from a PBF file."""
        if not isinstance(filepath, str):
            error('Filepath must be a string')

        L = L_from_pbf(filepath)
        return cls(L=L, **kwargs)

    @classmethod
    def from_windIO(cls, filepath: str, **kwargs):
        """Creates a WindFarmNetwork instance from WindIO yaml file."""
        if not isinstance(filepath, str):
            raise TypeError('Filepath must be a string')

        fpath = Path(filepath)

        yaml.add_constructor('!include', yaml_include.Constructor(base_dir='data'))

        with open(fpath, 'r') as f:
            system = yaml.full_load(f)

        # Parse coordinate data
        coords = system['wind_farm']['layouts']['initial_layout']['coordinates']
        terminalC = np.c_[coords['x'], coords['y']]
        coords = system['wind_farm']['electrical_substations']['coordinates']
        rootC = np.c_[coords['x'], coords['y']]
        coords = system['site']['boundaries']['polygons'][0]
        borderC = np.c_[coords['x'], coords['y']]

        T = terminalC.shape[0]
        R = rootC.shape[0]
        name_tokens = fpath.stem.split('_')

        # Construct L
        L = L_from_site(
            R=R,
            T=T,
            VertexC=np.vstack((terminalC, borderC, rootC)),
            border=np.arange(T, T + borderC.shape[0]),
            name=' '.join(name_tokens),
            handle=f'{name_tokens[0].lower()}_{name_tokens[1][:4].lower()}_{name_tokens[2][:3].lower()}',
            **kwargs,
        )

        return cls(L=L, **kwargs)

    def _repr_svg_(self):
        """IPython hook for rendering the graph as SVG in notebooks."""
        return svgplot(self.G)._repr_svg_()

    def plot(self, *args, **kwargs):
        """Plots the optimized network."""
        return gplot(self.G, *args, **kwargs)

    def plot_location(self, **kwargs):
        """Plots the original location graph."""
        return gplot(self.L, **kwargs)

    def plot_available_links(self, **kwargs):
        """Plots available links from planar embedding."""
        return gplot(self.A, **kwargs)

    def plot_navigation_mesh(self, **kwargs):
        """Plots navigation mesh (planar graph and adjacency)."""
        return pplot(self.P, self.A, **kwargs)

    def plot_selected_links(self, **kwargs):
        """Plot tentative link selection."""
        G_tentative = G_from_S(self.S, self.A)
        assign_cables(G_tentative, self.cables)
        return gplot(G_tentative, **kwargs)

    def terse_links(self):
        """Return a compact representation of selected links."""
        R, T = (self.S.graph[k] for k in 'RT')
        terse = np.empty(T, dtype=int)

        for u, v, reverse in self.S.edges(data='reverse'):
            if reverse is None:
                error('reverse must not be None')
            u, v = (u, v) if u < v else (v, u)
            i, target = (u, v) if reverse else (v, u)
            terse[i] = target

        return terse

    def update_from_terse_links(
<<<<<<< HEAD
        self, terse_links: np.ndarray, turbinesC=None, substationsC=None
    ) -> None:
        """
        Update the network from terse encoding.
=======
        self,
        terse_links: np.ndarray,
        turbinesC: np.ndarray | None = None,
        substationsC: np.ndarray | None = None,
    ):
        """Updates the network from terse link representation.
>>>>>>> dd91287c

        Accepts integers or integer-like floats (e.g., 3.0). Rejects non-integers.
        """
        validated_terse_links = validate_terse_links(terse_links=terse_links, L=self.L)

        # Update coordinates if provided
        if turbinesC is not None:
            self.turbinesC = turbinesC

        if substationsC is not None:
            self.substationsC = substationsC

        S = nx.Graph(R=self.L.graph['R'], T=self.L.graph['T'])
        for i, j in enumerate(validated_terse_links):
            S.add_edge(i, j)

        calcload(S)

        G_tentative = G_from_S(S, self.A)

        self._S = S
        self._G = PathFinder(G_tentative, planar=self.P, A=self.A).create_detours()

        assign_cables(self._G, self.cables)
        self._is_stale_SG = False

        return

    def get_network(self):
        """Export the optimized network as a structured array."""
        return extract_network_as_array(self.G)

    def map_detour_vertex(self):
        """Map detour vertices back to their original indices."""
        if self.G.graph.get('C') or self.G.graph.get('D'):
            R, T, B = (self.G.graph[k] for k in 'RTB')
            map = dict(
                enumerate(
                    (n.item() for n in self.G.graph['fnT'][T + B : -R]), start=T + B
                )
            )
        else:
            map = {}
        return map

    def gradient(self, turbinesC=None, substationsC=None, gradient_type='length'):
        """
        Compute length/cost gradients with respect to node positions.
        """
        if gradient_type.lower() not in ['cost', 'length']:
            raise ValueError("gradient_type should be either 'cost' or 'length'")

        G = self.G
        VertexC = G.graph['VertexC']
        if turbinesC is not None or substationsC is not None:
            info(
                'wfn.gradient is not checking for the feasibility of the layout with new coordinates!'
            )
            VertexC = VertexC.copy()
            if turbinesC is not None:
                VertexC[: turbinesC.shape[0], :] = turbinesC
            if substationsC is not None:
                VertexC[-substationsC.shape[0] :, :] = substationsC

        R = G.graph['R']
        T = G.graph['T']
        gradients = np.zeros_like(VertexC)

        fnT = G.graph.get('fnT')
        if fnT is not None:
            _u, _v = fnT[np.array(G.edges)].T
        else:
            _u, _v = np.array(G.edges).T
        vec = VertexC[_u] - VertexC[_v]
        norm = np.hypot(*vec.T)
        # suppress the contributions of zero-length edges
        norm[norm < 1e-12] = 1.0
        vec /= norm[:, None]

        if gradient_type.lower() == 'cost':
            cable_costs = np.fromiter(
                (
                    G.graph['cables'][cable]['cost']
                    for *_, cable in G.edges(data='cable')
                ),
                dtype=np.float64,
                count=G.number_of_edges(),
            )
            vec *= cable_costs[:, None]

        np.add.at(gradients, _u, vec)
        np.subtract.at(gradients, _v, vec)

        # wind turbines
        gradients_wt = gradients[:T]
        # substations
        gradients_ss = gradients[-R:]

        return gradients_wt, gradients_ss

    def optimize(self, turbinesC=None, substationsC=None, router=None, verbose=False):
        """Run the routing algorithm to compute an optimized layout."""
        if router is None:
            router = self.router
        else:
            self.router = router

        # If new coordinates are provided, update them
        if turbinesC is not None:
            self.turbinesC = turbinesC

        if substationsC is not None:
            self.substationsC = substationsC

        if not self._is_stale_SG:
            warmstart = dict(
                S_warm=self._S,
                S_warm_has_detour=self._G.graph.get('D', 0) > 0,
            )
        else:
            warmstart = {}

        self._S, self._G = router.route(
            P=self.P,
            A=self.A,
            cables=self.cables,
            cables_capacity=self.cables_capacity,
            verbose=verbose,
            **warmstart,
        )
        self._is_stale_SG = False

        terse_links = self.terse_links()
        return terse_links

    def solution_info(self):
        """Return solver summary (runtime, objective, gap, etc.)."""
        return {
            k: self.G.graph[k]
            for k in ('runtime', 'bound', 'objective', 'relgap', 'termination')
        }


class Router(ABC):
<<<<<<< HEAD
    """
    """
    def __init__(self, **kwargs):
        pass

=======
>>>>>>> dd91287c
    @abstractmethod
    def route(
        self,
        P: nx.PlanarEmbedding,
        A: nx.Graph,
        cables: list[tuple[int, float]],
        cables_capacity: int,
        verbose: bool,
        **kwargs,
    ) -> tuple[nx.Graph, nx.Graph]:
        pass


class EWRouter(Router):
    def __init__(
        self,
        maxiter=10000,
        feeder_route='segmented',
        verbose=False,
        **kwargs,
    ):
        super().__init__(**kwargs)

        # Call the base class initialization
        self.verbose = verbose
        self.maxiter = maxiter
        self.feeder_route = feeder_route

    def route(self, P, A, cables, cables_capacity, verbose=None, **kwargs):
        if verbose is None:
            verbose = self.verbose

        # optimizing
        if self.feeder_route == 'segmented':
            S = EW_presolver(A, capacity=cables_capacity, maxiter=self.maxiter)
        elif self.feeder_route == 'straight':
            G_cpew = CPEW(A, capacity=cables_capacity, maxiter=self.maxiter)
            S = S_from_G(G_cpew)
        else:
            raise ValueError(
                f'{self.feeder_route} is not among the valid feeder_route values. Choose among: ("segmented", "straight").'
            )

        G_tentative = G_from_S(S, A)

        G = PathFinder(G_tentative, planar=P, A=A).create_detours()

        assign_cables(G, cables)

        return S, G


class HGSRouter(Router):
    def __init__(
        self,
        time_limit,
        feeder_limit: int | None = None,
        max_retries=10,
        balanced=False,
        seed: int = 0,
        verbose=False,
        **kwargs,
    ):
        # Call the base class initialization
        super().__init__(**kwargs)
        self.time_limit = time_limit
        self.verbose = verbose
        self.max_retries = max_retries
        self.feeder_limit = feeder_limit
        self.balanced = balanced
        self.seed = seed

    def route(self, P, A, cables, cables_capacity, verbose=None, **kwargs):
        # If verbose argument is None, use the value of self.verbose
        if verbose is None:
            verbose = self.verbose

        # optimizing
        R = A.graph['R']
        if R == 1:
            S = iterative_hgs_cvrp(
                as_normalized(A),
                capacity=cables_capacity,
                time_limit=self.time_limit,
                max_retries=self.max_retries,
                vehicles=self.feeder_limit,
                seed=self.seed,
            )
        else:
            S = hgs_multiroot(
                as_normalized(A),
                capacity=cables_capacity,
                time_limit=self.time_limit,
                balanced=self.balanced,
                seed=self.seed,
            )
            if verbose and self.feeder_limit:
                print(
                    'WARNING: HGSRouter is used for a plant with more than one substation and feeder-limit is neglected (The current implementation of HGSRouter does not support limiting the number of feeders in multi-substation plants.)'
                )

        G_tentative = G_from_S(S, A)

        G = PathFinder(G_tentative, planar=P, A=A).create_detours()

        assign_cables(G, cables)

        return S, G


class MILPRouter(Router):
    def __init__(
        self,
        solver_name,
        time_limit,
        mip_gap,
        solver_options=None,
        model_options=None,
        verbose=False,
        **kwargs,
    ):
        super().__init__(**kwargs)
        self.time_limit = time_limit
        self.mip_gap = mip_gap
        self.solver_name = solver_name
        self.solver_options = solver_options or {}
        self.model_options = model_options or ModelOptions()
        self.verbose = verbose
        self.solver = solver_factory(solver_name)
        try:
            self.optiwindnet_default_options = self.solver.options
        except AttributeError:
            self.optiwindnet_default_options = 'Not available'

        if verbose and solver_name == 'ortools':
            enable_ortools_logging_if_jupyter(self.solver)

    def route(
        self,
        P,
        A,
        cables,
        cables_capacity,
        verbose=None,
        S_warm=None,
        S_warm_has_detour=False,
        **kwargs,
    ):
        if verbose is None:
            verbose = self.verbose

        is_warmstart_eligible(
            S_warm=S_warm,
            cables_capacity=cables_capacity,
            model_options=self.model_options,
            S_warm_has_detour=S_warm_has_detour,
            solver_name=self.solver_name,
            logger=logging.getLogger(__name__),
            verbose=verbose,
        )

        solver = self.solver

        solver.set_problem(
            P,
            A,
            capacity=cables_capacity,
            model_options=self.model_options,
            warmstart=S_warm,
        )

        solver.solve(
            time_limit=self.time_limit,
            mip_gap=self.mip_gap,
            options=self.solver_options,
            verbose=verbose,
        )

        S, G = solver.get_solution()

        assign_cables(G, cables)

        return S, G<|MERGE_RESOLUTION|>--- conflicted
+++ resolved
@@ -79,7 +79,6 @@
         buffer_dist: float = 0.0,
         **kwargs,
     ):
-<<<<<<< HEAD
         """Initialize a wind farm electrical network.
 
         Args:
@@ -111,15 +110,6 @@
           wfn.optimize()
           print(wfn.cost(), wfn.length())
         """
-        # Use a default router if none is provided
-        if router is None:
-            router = EWRouter()
-        self.router = router
-
-        # Construct layout from coordinates if not directly provided
-        if turbinesC is not None and substationsC is not None:
-            if L is not None:
-=======
         # keep coord-related kwargs so rebuilds are consistent
         self._coord_kwargs = dict(kwargs)
 
@@ -141,7 +131,6 @@
             self._L = L
             self._refresh_planar()
             if turbinesC is not None and substationsC is not None:
->>>>>>> dd91287c
                 warning(
                     'Both coordinates and L are given, OptiWindNet prioritizes L over coordinates and neglects the provided L.'
                 )
@@ -423,19 +412,12 @@
         return terse
 
     def update_from_terse_links(
-<<<<<<< HEAD
-        self, terse_links: np.ndarray, turbinesC=None, substationsC=None
-    ) -> None:
-        """
-        Update the network from terse encoding.
-=======
         self,
         terse_links: np.ndarray,
         turbinesC: np.ndarray | None = None,
         substationsC: np.ndarray | None = None,
     ):
         """Updates the network from terse link representation.
->>>>>>> dd91287c
 
         Accepts integers or integer-like floats (e.g., 3.0). Rejects non-integers.
         """
@@ -580,14 +562,8 @@
 
 
 class Router(ABC):
-<<<<<<< HEAD
     """
     """
-    def __init__(self, **kwargs):
-        pass
-
-=======
->>>>>>> dd91287c
     @abstractmethod
     def route(
         self,
