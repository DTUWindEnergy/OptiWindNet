import logging
from abc import ABC, abstractmethod
from pathlib import Path

import matplotlib.pyplot as plt
import networkx as nx
import numpy as np
import yaml
import yaml_include

from .api_utils import (
    enable_ortools_logging_if_jupyter,
    extract_network_as_array,
    is_warmstart_eligible,
    parse_cables_input,
    plot_org_buff,
    merge_obstacles_into_border,
    buffer_geometries,
    validate_turbines_within_area,
)
from .baselines.hgs import hgs_multiroot, iterative_hgs_cvrp
from .heuristics import CPEW, EW_presolver
from .importer import L_from_pbf, L_from_site, L_from_yaml
from .importer import load_repository as load_repository
from .interarraylib import G_from_S, S_from_G, as_normalized, assign_cables, calcload
from .mesh import make_planar_embedding
from .MILP import ModelOptions, solver_factory
from .pathfinding import PathFinder
from .plotting import gplot, pplot
from .svg import svgplot

###################
# OptiWindNet API #
###################

# Keep text editable (not converted to paths) in SVG output
plt.rcParams['svg.fonttype'] = 'none'

# Set up a logger and create shortcuts for error, warning, and info logging methods
logger = logging.getLogger(__name__)
error, warning, info = logger.error, logger.warning, logger.info


class Router(ABC):
    """Abstract base class for routing algorithms in OptiWindNet.

    Each Router implementation must define a `route` method.
    """

    @abstractmethod
    def route(
        self,
        P: nx.PlanarEmbedding,
        A: nx.Graph,
        cables: list[tuple[int, float]],
        cables_capacity: int,
        verbose: bool,
        **kwargs,
    ) -> tuple[nx.Graph, nx.Graph]:
        """Run the routing optimization.

        Args:
          P : Navigation mesh for the location.
          A : Graph of available links.
          cables: set of cable specifications as [(capacity, linear_cost), ...].
          cables_capacity: highest cable capacity in cables.
          verbose : Whether to print progress/logging info.
          **kwargs : Additional router-specific parameters.

        Returns:
          S : Solution topology (selected links).
          G : Optimized network graph with routes and cable types.
        """
        pass


class WindFarmNetwork:
    """Wind farm electrical network.

    Wrapper of most of OptiWindNet's functionality (optimization, visualization,
    cost/length evaluation, and gradient calculation).

    An instance represents a wind farm location, which initially contains the number
    and positions of wind turbines and substations, the delimited area and eventual
    obstacles. A cable network may be provided or a ``Router`` instance may be used
    to create an optimized network.

    Attributes:
      cables: set of cable specifications as [(capacity, linear_cost), ...].
      cables_capacity: highest cable capacity in cables.
      L: Location geometry (turbines, substations, borders, obstacles).
      P: Triangular mesh over `L` (navigation mesh).
      A: Available links graph (search space).
      S: Solution topology (selected links).
      G: Optimized network with cable routes and types.
      name: Instance name.
      handle: Short instance identifier.
      buffer_dist: Border/obstacle buffer distance.
      router: Router instance used for optimization.
    """

    _is_stale_PA: bool = True
    _is_stale_SG: bool = True

    def __init__(
        self,
        cables: int | list[int] | list[tuple[int, float]] | np.ndarray,
        turbinesC: np.ndarray | None = None,
        substationsC: np.ndarray | None = None,
        borderC: np.ndarray | None = None,
        obstaclesC: np.ndarray | None = None,
        name: str = '',
        handle: str = '',
        L: nx.Graph | None = None,
        router: Router | None = None,
        buffer_dist: float = 0.0,
        verbose: bool = False,
        **kwargs,
    ):
        """Initialize a wind farm electrical network.

        Args:
          cables: Multiple formats are accepted (capacity is in number of turbines):
            * Set of cable specifications as: [(capacity, linear_cost), ...].
            * Sequence of maximum capacity per cable type: [capacity_0, capacity_1, ...]
            * Maximum capacity of all available cables: capacity
          turbinesC: Turbine coordinates: [(x, y), ...].
          substationsC: Substation coordinates: [(x, y), ...].
          borderC: Polygonal border coordinates: [(x, y), ...].
          obstaclesC: One or more polygons for exclusion zones: [[(x, y), ...], ...].
          name: Human-readable instance name. Defaults to "".
          handle: Short instance identifier. Defaults to "".
          L: Location geometry (takes precedence over coordinate inputs).
          router: Routing algorithm instance. Defaults to `EWRouter`.
          buffer_dist: Buffer distance to inflate borders / shrink obstacles. Defaults to 0.
          **kwargs: Additional keyword arguments forwarded to network-construction helpers.

        Notes:
          * If both `L` and coordinates are provided, `L` takes precedence.
          * Changing coordinate data after creation (`turbinesC`, `substationsC`,
              `borderC`, `obstaclesC`) rebuilds `L` and refreshes the navigation mesh
              and available links.

        Example::

          cables = [(3, 100.0), (5, 150.0)]
          turbines = np.array([[0, 0], [1, 0], [0, 1]])
          substations = np.array([[10, 0]])
          wfn = WindFarmNetwork(cables=cables, turbinesC=turbines, substationsC=substations)
          wfn.optimize()
          print(wfn.cost(), wfn.length())
        """
        # keep coord-related kwargs so rebuilds are consistent
        self._coord_kwargs = dict(kwargs)

        # simple fields via setters (for validation/normalization)
        self.name = name
        self.handle = handle
        self.buffer_dist = buffer_dist
        self.router = router if router is not None else EWRouter()
        self.cables = cables  # computes cables_capacity

        self.verbose = verbose

        # decide source of L
        if L is not None:
            if turbinesC is not None or substationsC is not None:
                warning(
                    'Both coordinates and L are given, OptiWindNet prioritizes L over coordinates.'
                )
        elif turbinesC is not None and substationsC is not None:
            L = from_coordinates(
                self,
                turbinesC,
                substationsC,
                borderC,
                obstaclesC,
                name,
                handle,
                buffer_dist,
                **kwargs,
            )
        else:
            raise TypeError(
                'Both turbinesC and substationsC must be provided! Alternatively, L should be given.'
            )
        self._L = L
        self._VertexC = L.graph['VertexC']
        self._R, self._T = L.graph['R'], L.graph['T']
        self._refresh_planar()

    # -------- helpers --------
    def _refresh_planar(self):
        self._P, self._A = make_planar_embedding(self._L)
        self._is_stale_PA = False

<<<<<<< HEAD
    def _rebuild_L_from_coordinates(self):
        if self._turbinesC is None or self._substationsC is None:
            warning(
                'Coordinate changed but cannot rebuild L until both turbinesC and substationsC are set.'
            )
            return
        self._L = self.from_coordinates()
        self._is_stale_PA = True
        self._is_stale_SG = True

=======
>>>>>>> 310a2915
    # -------- properties --------
    @property
    def L(self):
        return self._L

    @property
    def P(self):
        if self._is_stale_PA:
            self._refresh_planar()
        return self._P

    @property
    def A(self):
        if self._is_stale_PA:
            self._refresh_planar()
        return self._A

    @property
    def S(self):
        if self._is_stale_SG:
            return None
        return self._S

    @property
    def G(self):
        if self._is_stale_SG:
            return None
        return self._G

    @property
    def cables(self):
        return self._cables

    @cables.setter
    def cables(self, cables):
        parsed = parse_cables_input(cables)
        self._cables = parsed
        self.cables_capacity = max(parsed)[0]
        if not self._is_stale_SG:
            assign_cables(self._G, cables)

    @property
    def router(self):
        return self._router

    @router.setter
    def router(self, router):
        self._router = router if router is not None else EWRouter()

    @property
    def name(self):
        return self._name

    @name.setter
    def name(self, name):
        self._name = str(name)

    @property
    def handle(self):
        return self._handle

    @handle.setter
    def handle(self, handle):
        self._handle = str(handle)

    @property
    def buffer_dist(self):
        return self._buffer_dist

    @buffer_dist.setter
    def buffer_dist(self, dist):
        if not isinstance(dist, (int, float)):
            raise TypeError('buffer_dist must be numeric')
        self._buffer_dist = dist

    def cost(self):
        """Get the total cost of the optimized network."""
        return self.G.size(weight='cost')

    def length(self):
        """Get the total cable length of the optimized network."""
        return self.G.size(weight='length')

    def plot_original_vs_buffered(self, **kwargs):
        """Plot original and buffered borders and obstacles on a single plot.

        Args:
          **kwargs: passed to matplotlib's pyplot.figure()

        Returns:
          matplotlib Axes instance.
        """
        return plot_org_buff(
            self._borderC_original,
            self._border_bufferedC,
            self._obstaclesC_original,
            self._obstacles_bufferedC,
            **kwargs,
        )

    @classmethod
    def from_yaml(cls, filepath: str, **kwargs):
        """Create a WindFarmNetwork instance from a YAML file."""
        if not isinstance(filepath, str):
            raise TypeError('Filepath must be a string')

        L = L_from_yaml(filepath)
        return cls(L=L, **kwargs)

    @classmethod
    def from_pbf(cls, filepath: str, **kwargs):
        """Create a WindFarmNetwork instance from a PBF file."""
        if not isinstance(filepath, str):
            error('Filepath must be a string')

        L = L_from_pbf(filepath)
        return cls(L=L, **kwargs)

    @classmethod
    def from_windIO(cls, filepath: str, **kwargs):
        """Create a WindFarmNetwork instance from WindIO yaml file."""
        if not isinstance(filepath, str):
            raise TypeError('Filepath must be a string')

        fpath = Path(filepath)

        yaml.add_constructor('!include', yaml_include.Constructor(base_dir='data'))

        with open(fpath, 'r') as f:
            system = yaml.full_load(f)

        # Parse coordinate data
        coords = system['wind_farm']['layouts']['initial_layout']['coordinates']
        terminalC = np.c_[coords['x'], coords['y']]
        coords = system['wind_farm']['electrical_substations']['coordinates']
        rootC = np.c_[coords['x'], coords['y']]
        coords = system['site']['boundaries']['polygons'][0]
        borderC = np.c_[coords['x'], coords['y']]

        T = terminalC.shape[0]
        R = rootC.shape[0]
        name_tokens = fpath.stem.split('_')

        # Construct L
        L = L_from_site(
            R=R,
            T=T,
            VertexC=np.vstack((terminalC, borderC, rootC)),
            border=np.arange(T, T + borderC.shape[0]),
            name=' '.join(name_tokens),
            handle=f'{name_tokens[0].lower()}_{name_tokens[1][:4].lower()}_{name_tokens[2][:3].lower()}',
            **kwargs,
        )

        return cls(L=L, **kwargs)

    def from_coordinates(self):
        """Constructs a site graph from coordinate-based inputs."""
        from itertools import pairwise

        print(self._substationsC)
        turbinesC = self._turbinesC
        substationsC = self._substationsC
        borderC = self._borderC
        obstaclesC = self._obstaclesC
        name = self.name
        handle = self.handle
        buffer_dist = self.buffer_dist
        kwargs = self._coord_kwargs

        R = substationsC.shape[0]
        T = turbinesC.shape[0]

        obstaclesC = obstaclesC or []

        #
        print(borderC)
        borderC, obstaclesC = merge_obstacles_into_border(self)
        print(borderC)

        # Buffer geometries (expansion of border, shrinking of obstacles)
        borderC, obstaclesC = buffer_geometries(
            borderC,
            obstaclesC,
            buffer_dist,
            self,
        )

        # # Validate turbine locations
        validate_turbines_within_area(self)

        sizes = []
        if borderC is not None:
            sizes.append(borderC.shape[0])

        for obs in obstaclesC:  # safe if obstaclesC is None
            if obs is not None:
                sizes.append(obs.shape[0])

        border_sizes = np.array(sizes, dtype=int)

        B = border_sizes.sum().item()
        obstacle_start_idxs = np.cumsum(border_sizes) + T

        border_len = borderC.shape[0] if borderC is not None else 0
        border_range = np.arange(T, T + border_len)

        obstacle_ranges = [
            np.arange(start, end) for start, end in pairwise(obstacle_start_idxs)
        ]

        vertexC = np.vstack(
            [turbinesC]
            + ([borderC] if borderC is not None else [])
            + ([obs for obs in (obstaclesC or []) if obs is not None])
            + ([substationsC] if substationsC is not None else [])
        )

        return L_from_site(
            R=R,
            T=T,
            B=B,
            border=border_range,
            obstacles=obstacle_ranges,
            name=name,
            handle=handle,
            VertexC=vertexC,
            **kwargs,
        )

    def _repr_svg_(self):
        """IPython hook for rendering the graph as SVG in notebooks."""
        return svgplot(self.G)._repr_svg_()

    def plot(self, *args, **kwargs):
        """Plot the optimized network."""
        return gplot(self.G, *args, **kwargs)

    def plot_location(self, **kwargs):
        """Plot the original location graph."""
        return gplot(self.L, **kwargs)

    def plot_available_links(self, **kwargs):
        """Plot available links from planar embedding."""
        return gplot(self.A, **kwargs)

    def plot_navigation_mesh(self, **kwargs):
        """Plot navigation mesh (planar graph and adjacency)."""
        return pplot(self.P, self.A, **kwargs)

    def plot_selected_links(self, **kwargs):
        """Plot tentative link selection."""
        G_tentative = G_from_S(self.S, self.A)
        assign_cables(G_tentative, self.cables)
        return gplot(G_tentative, **kwargs)

    def terse_links(self):
        """Get a compact representation of the solution topology."""
        R, T = (self.S.graph[k] for k in 'RT')
        terse = np.empty(T, dtype=int)

        for u, v, reverse in self.S.edges(data='reverse'):
            if reverse is None:
                error('reverse must not be None')
            u, v = (u, v) if u < v else (v, u)
            i, target = (u, v) if reverse else (v, u)
            terse[i] = target

        return terse

    def update_from_terse_links(
        self,
        terse_links: np.ndarray,
        turbinesC: np.ndarray | None = None,
        substationsC: np.ndarray | None = None,
    ):
        """Update the network from terse link representation.

        Accepts integers or integer-like floats (e.g., 3.0).
        """
        T = self._T
        R = self._R

        terse_links_ints = np.asarray(terse_links, dtype=np.int64)

        # Update coordinates if provided
        if turbinesC is not None:
            self._VertexC[:T] = turbinesC
            self._is_stale_PA = True

        if substationsC is not None:
            self._VertexC[-R:] = substationsC
            self._is_stale_PA = True

        S = nx.Graph(R=R, T=T)
        for i, j in enumerate(terse_links_ints):
            S.add_edge(i, j)

        calcload(S)

        G_tentative = G_from_S(S, self.A)

        self._S = S
        self._G = PathFinder(G_tentative, planar=self.P, A=self.A).create_detours()

        assign_cables(self._G, self.cables)
        self._is_stale_SG = False

        return

    def get_network(self):
        """Export the optimized network as a structured array."""
        return extract_network_as_array(self.G)

    def map_detour_vertex(self):
        """Map detour vertices back to their original coordinate indices."""
        if self.G.graph.get('C') or self.G.graph.get('D'):
            R, T, B = (self.G.graph[k] for k in 'RTB')
            map = dict(
                enumerate(
                    (n.item() for n in self.G.graph['fnT'][T + B : -R]), start=T + B
                )
            )
        else:
            map = {}
        return map

    def gradient(self, turbinesC=None, substationsC=None, gradient_type='length'):
        """Compute length/cost gradients with respect to node positions."""
        if gradient_type.lower() not in ['cost', 'length']:
            raise ValueError("gradient_type should be either 'cost' or 'length'")

        G = self.G
        VertexC = G.graph['VertexC'].copy()
        T = self._T
        R = self._R

        # Update coordinates if provided
        if turbinesC is not None:
            VertexC[:T] = turbinesC

        if substationsC is not None:
            VertexC[-R:] = substationsC

        gradients = np.zeros_like(VertexC)

        fnT = G.graph.get('fnT')
        if fnT is not None:
            _u, _v = fnT[np.array(G.edges)].T
        else:
            _u, _v = np.array(G.edges).T
        vec = VertexC[_u] - VertexC[_v]
        norm = np.hypot(*vec.T)
        # suppress the contributions of zero-length edges
        norm[norm < 1e-12] = 1.0
        vec /= norm[:, None]

        if gradient_type.lower() == 'cost':
            cable_costs = np.fromiter(
                (
                    G.graph['cables'][cable]['cost']
                    for *_, cable in G.edges(data='cable')
                ),
                dtype=np.float64,
                count=G.number_of_edges(),
            )
            vec *= cable_costs[:, None]

        np.add.at(gradients, _u, vec)
        np.subtract.at(gradients, _v, vec)

        # wind turbines
        gradients_wt = gradients[:T]
        # substations
        gradients_ss = gradients[-R:]

        return gradients_wt, gradients_ss

    def optimize(self, turbinesC=None, substationsC=None, router=None, verbose=False):
        """Optimize electrical network."""
        R, T = self._R, self._T
        if router is None:
            router = self.router
        else:
            self.router = router

        verbose = verbose or self.verbose

        # If new coordinates are provided, update them
        if turbinesC is not None:
            self._VertexC[:T] = turbinesC
            self._is_stale_PA = True

        if substationsC is not None:
            self._VertexC[-R:] = substationsC
            self._is_stale_PA = True

        if not self._is_stale_SG:
            warmstart = dict(
                S_warm=self._S,
                S_warm_has_detour=self._G.graph.get('D', 0) > 0,
            )
        else:
            warmstart = {}

        self._S, self._G = router.route(
            P=self.P,
            A=self.A,
            cables=self.cables,
            cables_capacity=self.cables_capacity,
            verbose=verbose,
            **warmstart,
        )
        self._is_stale_SG = False

        terse_links = self.terse_links()
        return terse_links

    def solution_info(self):
        """Get solver summary (runtime, objective, gap, etc.)."""
        return {
            k: self.G.graph[k]
            for k in ('runtime', 'bound', 'objective', 'relgap', 'termination')
        }


class EWRouter(Router):
    """A lightweight, ultra-fast router for electrical network optimization.

    * Uses a modified Esau-Williams heuristic (segmented or straight feeders).
    * Produces solutions in milliseconds, suitable for quick solutions or warm starts.
    """

    def __init__(
        self,
        maxiter: int = 10_000,
        feeder_route: str = 'segmented',
        verbose: bool = False,
        **kwargs,
    ) -> None:
        """Create a Esau-Williams-based router.
        Args:
          maxiter: Maximum iterations.
          feeder_route: Feeder routing mode ("segmented" or "straight").
          verbose: Enable verbose logging.
        """

        super().__init__(**kwargs)

        # Call the base class initialization
        self.verbose = verbose
        self.maxiter = maxiter
        self.feeder_route = feeder_route

    def route(self, P, A, cables, cables_capacity, verbose=None, **kwargs):
        if verbose is None:
            verbose = self.verbose

        # optimizing
        if self.feeder_route == 'segmented':
            S = EW_presolver(A, capacity=cables_capacity, maxiter=self.maxiter)
        elif self.feeder_route == 'straight':
            G_cpew = CPEW(A, capacity=cables_capacity, maxiter=self.maxiter)
            S = S_from_G(G_cpew)
        else:
            raise ValueError(
                f'{self.feeder_route} is not among the valid feeder_route values. Choose among: ("segmented", "straight").'
            )

        G_tentative = G_from_S(S, A)

        G = PathFinder(G_tentative, planar=P, A=A).create_detours()

        assign_cables(G, cables)

        return S, G


class HGSRouter(Router):
    """A fast router based on Hybrid Genetic Search (HGS-CVRP).

    Uses the method and implementation by Vidal, 2022:
      Vidal, T. (2022). Hybrid genetic search for the CVRP: Open-source implementation
      and SWAP* neighborhood. Computers & Operations Research, 140, 105643.
      https://doi.org/10.1016/j.cor.2021.105643

    * Balances solution quality and runtime.
    * Produces only radial solutions.
    """

    def __init__(
        self,
        time_limit: float,
        feeder_limit: int | None = None,
        max_retries: int = 10,
        balanced: bool = False,
        seed: int | None = None,
        verbose: bool = False,
        **kwargs,
    ) -> None:
        """Create an HGS-based router.

        Args:
            time_limit: Maximum runtime for a single HGS run (in seconds).
            feeder_limit: Maximum number of feeders allowed (ignored if multiple substations).
            max_retries: Maximum number of retries if a feasible solution is not found.
            balanced: Whether to balance turbines/loads across feeders.
            seed: Set the seed of the pseudo-random number generator (reproducibility).
            verbose: Enable verbose logging.

        Notes:
            * The total runtime may reach up to `max_retries * time_limit` in the worst case.
        """
        # Call the base class initialization
        super().__init__(**kwargs)
        self.time_limit = time_limit
        self.verbose = verbose
        self.max_retries = max_retries
        self.feeder_limit = feeder_limit
        self.balanced = balanced
        self.seed = seed

    def route(self, P, A, cables, cables_capacity, verbose=None, **kwargs):
        # If verbose argument is None, use the value of self.verbose
        if verbose is None:
            verbose = self.verbose

        # optimizing
        R = A.graph['R']
        if R == 1:
            S = iterative_hgs_cvrp(
                as_normalized(A),
                capacity=cables_capacity,
                time_limit=self.time_limit,
                max_retries=self.max_retries,
                vehicles=self.feeder_limit,
                seed=self.seed,
            )
        else:
            S = hgs_multiroot(
                as_normalized(A),
                capacity=cables_capacity,
                time_limit=self.time_limit,
                balanced=self.balanced,
                seed=self.seed,
            )
            if verbose and self.feeder_limit:
                print(
                    'WARNING: HGSRouter is used for a plant with more than one '
                    'substation and feeder-limit is neglected (The current '
                    'implementation of HGSRouter does not support limiting the number '
                    'of feeders in multi-substation plants.)'
                )

        G_tentative = G_from_S(S, A)

        G = PathFinder(G_tentative, planar=P, A=A).create_detours()

        assign_cables(G, cables)

        return S, G


class MILPRouter(Router):
    """An exact router using mathematical programming.

    * Uses a Mixed-Integer Linear Programming (MILP) model of the problem.
    * Produces provably optimal or near-optimal networks (with quality metrics).
    * Requires a longer runtime than heuristics- and meta-heuristics-based routers.
    """

    def __init__(
        self,
        solver_name: str,
        time_limit: int,
        mip_gap: float,
        solver_options: dict | None = None,
        model_options: ModelOptions | None = None,
        verbose: bool = False,
        **kwargs,
    ) -> None:
        """Create a MILP-based router.
        Args:
            solver_name: Name of solver (e.g., "gurobi", "cbc", "ortools", "cplex", "highs", "scip").
            time_limit: Maximum runtime (seconds).
            mip_gap: Relative MIP optimality gap tolerance.
            solver_options: Extra solver-specific options.
            model_options: Options for the MILP model.
            verbose: Enable verbose logging.
        """
        super().__init__(**kwargs)
        self.time_limit = time_limit
        self.mip_gap = mip_gap
        self.solver_name = solver_name
        self.solver_options = solver_options or {}
        self.model_options = model_options or ModelOptions()
        self.verbose = verbose
        self.solver = solver_factory(solver_name)
        try:
            self.optiwindnet_default_options = self.solver.options
        except AttributeError:
            self.optiwindnet_default_options = 'Not available'

        if verbose and solver_name == 'ortools':
            enable_ortools_logging_if_jupyter(self.solver)

    def route(
        self,
        P,
        A,
        cables,
        cables_capacity,
        verbose=None,
        S_warm=None,
        S_warm_has_detour=False,
        **kwargs,
    ):
        if verbose is None:
            verbose = self.verbose

        is_warmstart_eligible(
            S_warm=S_warm,
            cables_capacity=cables_capacity,
            model_options=self.model_options,
            S_warm_has_detour=S_warm_has_detour,
            solver_name=self.solver_name,
            logger=logging.getLogger(__name__),
            verbose=verbose,
        )

        solver = self.solver

        solver.set_problem(
            P,
            A,
            capacity=cables_capacity,
            model_options=self.model_options,
            warmstart=S_warm,
        )

        solver.solve(
            time_limit=self.time_limit,
            mip_gap=self.mip_gap,
            options=self.solver_options,
            verbose=verbose,
        )

        S, G = solver.get_solution()

        assign_cables(G, cables)

        return S, G<|MERGE_RESOLUTION|>--- conflicted
+++ resolved
@@ -194,19 +194,6 @@
         self._P, self._A = make_planar_embedding(self._L)
         self._is_stale_PA = False
 
-<<<<<<< HEAD
-    def _rebuild_L_from_coordinates(self):
-        if self._turbinesC is None or self._substationsC is None:
-            warning(
-                'Coordinate changed but cannot rebuild L until both turbinesC and substationsC are set.'
-            )
-            return
-        self._L = self.from_coordinates()
-        self._is_stale_PA = True
-        self._is_stale_SG = True
-
-=======
->>>>>>> 310a2915
     # -------- properties --------
     @property
     def L(self):
