--- conflicted
+++ resolved
@@ -14,12 +14,9 @@
     is_warmstart_eligible,
     parse_cables_input,
     plot_org_buff,
-<<<<<<< HEAD
     _merge_obstacles_into_border,
     _buffer_geometries,
     _validate_turbines_within_area,
-=======
->>>>>>> a317841f
 )
 from .baselines.hgs import hgs_multiroot, iterative_hgs_cvrp
 from .heuristics import CPEW, EW_presolver
