import logging
from abc import ABC, abstractmethod
from itertools import pairwise
from pathlib import Path
from typing import Sequence

import matplotlib.pyplot as plt
import networkx as nx
import numpy as np
import shapely as shp
import yaml
import yaml_include

from .api_utils import (
    buffer_border_obs,
    enable_ortools_logging_if_jupyter,
    extract_network_as_array,
    is_warmstart_eligible,
    merge_obs_into_border,
    parse_cables_input,
    plot_org_buff,
)
from .baselines.hgs import hgs_multiroot, iterative_hgs_cvrp
from .heuristics import CPEW, EW_presolver
from .importer import L_from_pbf, L_from_site, L_from_yaml
from .importer import load_repository as load_repository
from .interarraylib import (
    G_from_S,
    S_from_G,
    as_normalized,
    as_stratified_vertices,
    assign_cables,
    calcload,
)
from .mesh import make_planar_embedding
from .MILP import ModelOptions, solver_factory, OWNSolutionNotFound, OWNWarmupFailed
from .pathfinding import PathFinder
from .plotting import gplot, pplot
from .svg import svgplot

###################
# OptiWindNet API #
###################

# Keep text editable (not converted to paths) in SVG output
plt.rcParams['svg.fonttype'] = 'none'

# Set up a logger and create shortcuts for error, warning, and info logging methods
logger = logging.getLogger(__name__)
error, warning, info = logger.error, logger.warning, logger.info


class Router(ABC):
    """Abstract base class for routing algorithms in OptiWindNet.

    Each Router implementation must define a `route` method.
    """

    @abstractmethod
    def route(
        self,
        P: nx.PlanarEmbedding,
        A: nx.Graph,
        cables: list[tuple[int, float]],
        cables_capacity: int,
        verbose: bool,
        **kwargs,
    ) -> tuple[nx.Graph, nx.Graph]:
        """Run the routing optimization.

        Args:
          P : Navigation mesh for the location.
          A : Graph of available links.
          cables: set of cable specifications as [(capacity, linear_cost), ...].
          cables_capacity: highest cable capacity in cables.
          verbose : Whether to print progress/logging info.
          **kwargs : Additional router-specific parameters.

        Returns:
          S : Solution topology (selected links).
          G : Optimized network graph with routes and cable types.
        """
        pass


class WindFarmNetwork:
    """Wind farm electrical network.

    Wrapper of most of OptiWindNet's functionality (optimization, visualization,
    cost/length evaluation, and gradient calculation).

    An instance represents a wind farm location, which initially contains the number
    and positions of wind turbines and substations, the delimited area and eventual
    obstacles. A cable network may be provided or a ``Router`` instance may be used
    to create an optimized network.

    Attributes:
      cables: set of cable specifications as [(capacity, linear_cost), ...].
      cables_capacity: highest cable capacity in cables.
      L: Location geometry (turbines, substations, borders, obstacles).
      P: Triangular mesh over `L` (navigation mesh).
      A: Available links graph (search space).
      S: Solution topology (selected links).
      G: Optimized network with cable routes and types.
      name: Instance name.
      handle: Short instance identifier.
      buffer_dist: Border/obstacle buffer distance.
      router: Router instance used for optimization.
    """

    _is_stale_PA: bool = True
    _is_stale_SG: bool = True
    _is_stale_polygon: bool = True

    def __init__(
        self,
        cables: int | list[int] | list[tuple[int, float]] | np.ndarray,
        turbinesC: np.ndarray | None = None,
        substationsC: np.ndarray | None = None,
        borderC: np.ndarray = np.empty((0, 2), dtype=np.float64),
        obstacleC_: Sequence[np.ndarray] = [],
        name: str = '',
        handle: str = '',
        L: nx.Graph | None = None,
        router: Router | None = None,
        verbose: bool = False,
        **kwargs,
    ):
        """Initialize a wind farm electrical network.

        Args:
          cables: Multiple formats are accepted (capacity is in number of turbines):
            * Set of cable specifications as: [(capacity, linear_cost), ...].
            * Sequence of maximum capacity per cable type: [capacity_0, capacity_1, ...]
            * Maximum capacity of all available cables: capacity
          turbinesC: Turbine coordinates: [(x, y), ...].
          substationsC: Substation coordinates: [(x, y), ...].
          borderC: Polygonal border coordinates: [(x, y), ...].
          obstacles: One or more polygons for exclusion zones: [[(x, y), ...], ...].
          name: Human-readable instance name. Defaults to "".
          handle: Short instance identifier. Defaults to "".
          L: Location geometry (takes precedence over coordinate inputs).
          router: Routing algorithm instance. Defaults to `EWRouter`.
          buffer_dist: Buffer distance to inflate borders / shrink obstacles. Defaults to 0.
          **kwargs: Additional keyword arguments forwarded to network-construction helpers.

        Notes:
          * If both `L` and coordinates are provided, `L` takes precedence.
          * Changing coordinate data after creation (`turbinesC`, `substationsC`,
              `borderC`, `obstaclesC`) rebuilds `L` and refreshes the navigation mesh
              and available links.

        Example::

          cables = [(3, 100.0), (5, 150.0)]
          turbines = np.array([[0, 0], [1, 0], [0, 1]])
          substations = np.array([[10, 0]])
          wfn = WindFarmNetwork(cables=cables, turbinesC=turbines, substationsC=substations)
          wfn.optimize()
          print(wfn.cost(), wfn.length())
        """
        # keep coord-related kwargs so rebuilds are consistent
        self._coord_kwargs = dict(kwargs)

        # simple fields via setters (for validation/normalization)
        self.name = name
        self.handle = handle
        self.router = router if router is not None else EWRouter()
        self.cables = cables  # computes cables_capacity

        self.verbose = verbose

        # decide source of L
        if L is not None:
            if turbinesC is not None or substationsC is not None:
                warning(
                    'Both coordinates and L are given, OptiWindNet prioritizes L over coordinates.'
                )
            L = as_stratified_vertices(L)
            T = L.graph['T']
        elif turbinesC is not None and substationsC is not None:
            T = turbinesC.shape[0]
            border_sizes = np.array(
                [borderC.shape[0]] + [obs.shape[0] for obs in obstacleC_], dtype=np.int_
            )
            obstacle_slicelims = tuple(pairwise(T + np.cumsum(border_sizes)))

            L = L_from_site(
                R=substationsC.shape[0],
                T=T,
                B=border_sizes.sum().item(),
                **(
                    {'border': np.arange(T, T + borderC.shape[0])}
                    if (borderC is not None and borderC.shape[0] >= 3)
                    else {}
                ),
                obstacles=[np.arange(a, b) for a, b in obstacle_slicelims],
                name=name,
                handle=handle,
                VertexC=np.vstack((turbinesC, borderC, *obstacleC_, substationsC)),
                **kwargs,
            )
        else:
            raise TypeError(
                'Both turbinesC and substationsC must be provided! Alternatively, L should be given.'
            )
        self._L = L
        self._VertexC = L.graph['VertexC']
        self._R, self._T = L.graph['R'], T

    # -------- helpers --------
    def _refresh_planar(self):
        polygon = self.polygon
        if polygon is not None:
            # check if any of the new turbine coordinates lie outside the polygon
            if isinstance(polygon, shp.Polygon):
                out_of_bounds = shp.MultiPoint(self._VertexC[: self._T]) - self.polygon
            else:
                # polygon is a Multipolygon of the obstacles
                out_of_bounds = polygon & shp.MultiPoint(self._VertexC[: self._T])
                for obstacle in polygon.geoms:
                    if out_of_bounds.is_empty:
                        break
                    # remove from out_of_bounds the points lying on the border
                    out_of_bounds -= obstacle.exterior
            if not out_of_bounds.is_empty:
                # TODO: if relevant, get coordinates of turbines from out_of_bounds
                #  print(list(out_of_bounds.geoms))
                raise ValueError('Turbine out of bounds!')
        self._P, self._A = make_planar_embedding(self._L)
        self._is_stale_PA = False

    # -------- properties --------
    @property
    def L(self):
        return self._L

    @property
    def polygon(self) -> shp.Polygon | None:
        if self._is_stale_polygon:
            L = self._L
            T = L.graph['T']
            border_sizes = np.array(
                #  [len(L.graph['border'])] + [len(obs) for obs in L.graph['obstacles']],
                [len(L.graph.get('border', []))]
                + [len(obs) for obs in L.graph.get('obstacles', [])],
                dtype=np.int_,
            )
            obstacle_slicelims = tuple(pairwise(T + np.cumsum(border_sizes)))
            if border_sizes[0] > 0:
                self._polygon = shp.Polygon(
                    shell=self._VertexC[T : T + border_sizes[0]],
                    holes=[self._VertexC[a:b] for a, b in obstacle_slicelims],
                )
            elif border_sizes.shape[0] > 1:
                self._polygon = shp.MultiPolygon(
                    [self._VertexC[a:b] for a, b in obstacle_slicelims]
                )
            else:
                return None
            shp.prepare(self._polygon)
            self._is_stale_polygon = False
        return self._polygon

    @property
    def P(self) -> nx.PlanarEmbedding:
        if self._is_stale_PA:
            self._refresh_planar()
        return self._P

    @property
    def A(self) -> nx.Graph:
        if self._is_stale_PA:
            self._refresh_planar()
        return self._A

    @property
    def S(self) -> nx.Graph | None:
        if self._is_stale_SG:
            return None
        return self._S

    @property
    def G(self) -> nx.Graph | None:
        if self._is_stale_SG:
            return None
        return self._G

    @property
    def cables(self) -> list[tuple[int, float]]:
        return self._cables

    @cables.setter
    def cables(self, cables):
        parsed = parse_cables_input(cables)
        self._cables = parsed
        self.cables_capacity = max(parsed)[0]
        if not self._is_stale_SG:
            assign_cables(self._G, parsed)

    @property
    def router(self) -> Router:
        return self._router

    @router.setter
    def router(self, router: Router):
        self._router = router if router is not None else EWRouter()

    @property
    def buffer_dist(self) -> float:
        return self._buffer_dist

    def cost(self) -> float:
        """Get the total cost of the optimized network."""
        return self.G.size(weight='cost')

    def length(self) -> float:
        """Get the total cable length of the optimized network."""
        return self.G.size(weight='length')

    def plot_original_vs_buffered(self, **kwargs):
        """Plot original and buffered borders and obstacles on a single plot.

        Args:
          **kwargs: passed to matplotlib's pyplot.figure()

        Returns:
          matplotlib Axes instance.
        """
        L = self._L
        VertexC = self._VertexC
        landscape_angle = L.graph.get('landscape_angle', False)
        if landscape_angle:
            pass  # to be added

        borderC = VertexC[L.graph.get('border', [])]
        obstacleC_ = [VertexC[obs] for obs in L.graph.get('obstacles', [])]

        try:
            plot_org_buff(
                self._pre_buffer_border_obs['borderC'],
                borderC,
                self._pre_buffer_border_obs['obstaclesC'],
                obstacleC_,
                **kwargs,
            )
        except AttributeError:
            print('No buffering is performed')

    @classmethod
    def from_yaml(cls, filepath: str, **kwargs):
        """Create a WindFarmNetwork instance from a YAML file."""
        return cls(L=L_from_yaml(filepath), **kwargs)

    @classmethod
    def from_pbf(cls, filepath: Path | str, **kwargs):
        """Create a WindFarmNetwork instance from a .OSM.PBF file."""
        return cls(L=L_from_pbf(filepath), **kwargs)

    @classmethod
    def from_windIO(cls, filepath: Path | str, **kwargs):
        """Create a WindFarmNetwork instance from WindIO yaml file."""
        fpath = Path(filepath)

        yaml.add_constructor('!include', yaml_include.Constructor(base_dir='data'))

        with open(fpath, 'r') as f:
            system = yaml.full_load(f)

        # Parse coordinate data
        coords = system['wind_farm']['layouts']['initial_layout']['coordinates']
        terminalC = np.c_[coords['x'], coords['y']]
        coords = system['wind_farm']['electrical_substations']['coordinates']
        rootC = np.c_[coords['x'], coords['y']]
        coords = system['site']['boundaries']['polygons'][0]
        borderC = np.c_[coords['x'], coords['y']]

        T = terminalC.shape[0]
        R = rootC.shape[0]
        name_tokens = fpath.stem.split('_')

        # Construct L
        L = L_from_site(
            R=R,
            T=T,
            VertexC=np.vstack((terminalC, borderC, rootC)),
            **(
                {'border': np.arange(T, T + borderC.shape[0])}
                if (borderC is not None and borderC.shape[0] >= 3)
                else {}
            ),
            name=' '.join(name_tokens),
            handle=f'{name_tokens[0].lower()}_{name_tokens[1][:4].lower()}_{name_tokens[2][:3].lower()}',
            **kwargs,
        )

        return cls(L=L, **kwargs)

    def _repr_svg_(self):
        """IPython hook for rendering the graph as SVG in notebooks."""
        return svgplot(self.L if self._is_stale_SG else self.G)._repr_svg_()

    def plot(self, *args, **kwargs):
        """Plot the optimized network."""
        return gplot(self.G, *args, **kwargs)

    def plot_location(self, **kwargs):
        """Plot the original location graph."""
        return gplot(self.L, **kwargs)

    def plot_available_links(self, **kwargs):
        """Plot available links from planar embedding."""
        return gplot(self.A, **kwargs)

    def plot_navigation_mesh(self, **kwargs):
        """Plot navigation mesh (planar graph and adjacency)."""
        return pplot(self.P, self.A, **kwargs)

    def plot_selected_links(self, **kwargs):
        """Plot tentative link selection."""
        G_tentative = G_from_S(self.S, self.A)
        assign_cables(G_tentative, self.cables)
        return gplot(G_tentative, **kwargs)

    def terse_links(self):
        """Get a compact representation of the solution topology."""
        R, T = (self.S.graph[k] for k in 'RT')
        terse = np.empty(T, dtype=int)

        for u, v, reverse in self.S.edges(data='reverse'):
            if reverse is None:
                error('reverse must not be None')
            u, v = (u, v) if u < v else (v, u)
            i, target = (u, v) if reverse else (v, u)
            terse[i] = target

        return terse

    def update_from_terse_links(
        self,
        terse_links: np.ndarray,
        turbinesC: np.ndarray | None = None,
        substationsC: np.ndarray | None = None,
    ):
        """Update the network from terse link representation.

        Accepts integers or integer-like floats (e.g., 3.0).
        """
        T = self._T
        R = self._R

        terse_links_ints = np.asarray(terse_links, dtype=np.int64)

        # Update coordinates if provided
        if turbinesC is not None:
            self._VertexC[:T] = turbinesC
            self._is_stale_PA = True

        if substationsC is not None:
            self._VertexC[-R:] = substationsC
            self._is_stale_PA = True

        S = nx.Graph(R=R, T=T, creator='from_terse_links')
        for i, j in enumerate(terse_links_ints):
            S.add_edge(i, j)

        calcload(S)

        G_tentative = G_from_S(S, self.A)

        self._S = S
        self._G = PathFinder(G_tentative, planar=self.P, A=self.A).create_detours()

        assign_cables(self._G, self.cables)
        self._is_stale_SG = False

        return

    def get_network(self):
        """Export the optimized network as a structured array."""
        return extract_network_as_array(self.G)

    def map_detour_vertex(self):
        """Map detour vertices back to their original coordinate indices."""
        if self.G.graph.get('C') or self.G.graph.get('D'):
            R, T, B = (self.G.graph[k] for k in 'RTB')
            map = dict(
                enumerate(
                    (n.item() for n in self.G.graph['fnT'][T + B : -R]), start=T + B
                )
            )
        else:
            map = {}
        return map

    def merge_obstacles_into_border(self):
        L = merge_obs_into_border(self._L)
        self._L = L
        self._VertexC = L.graph['VertexC']
        self._is_stale_polygon = True
        self._is_stale_PA = True

    def add_buffer(self, buffer_dist):
        L, self._pre_buffer_border_obs = buffer_border_obs(
            self._L, buffer_dist=buffer_dist
        )
        self._L = L
        self._VertexC = L.graph['VertexC']
        self._is_stale_polygon = True
        self._is_stale_PA = True

    def gradient(self, turbinesC=None, substationsC=None, gradient_type='length'):
        """Compute length/cost gradients with respect to node positions."""
        if gradient_type.lower() not in ['cost', 'length']:
            raise ValueError("gradient_type should be either 'cost' or 'length'")

        G = self.G
        VertexC = G.graph['VertexC'].copy()
        T = self._T
        R = self._R

        # Update coordinates if provided
        if turbinesC is not None:
            VertexC[:T] = turbinesC

        if substationsC is not None:
            VertexC[-R:] = substationsC

        gradients = np.zeros_like(VertexC)

        fnT = G.graph.get('fnT')
        if fnT is not None:
            _u, _v = fnT[np.array(G.edges)].T
        else:
            _u, _v = np.array(G.edges).T
        vec = VertexC[_u] - VertexC[_v]
        norm = np.hypot(*vec.T)
        # suppress the contributions of zero-length edges
        norm[norm < 1e-12] = 1.0
        vec /= norm[:, None]

        if gradient_type.lower() == 'cost':
            cost_ = [cost for _, cost in G.graph['cables']]
            cable_costs = np.fromiter(
<<<<<<< HEAD
                (
                    G.graph['cables'][cable][1]
                    for *_, cable in G.edges(data='cable')
                ),
=======
                (cost_[cable] for *_, cable in G.edges(data='cable')),
>>>>>>> d768e834
                dtype=np.float64,
                count=G.number_of_edges(),
            )
            vec *= cable_costs[:, None]

        np.add.at(gradients, _u, vec)
        np.subtract.at(gradients, _v, vec)

        # wind turbines
        gradients_wt = gradients[:T]
        # substations
        gradients_ss = gradients[-R:]

        return gradients_wt, gradients_ss

    def optimize(self, turbinesC=None, substationsC=None, router=None, verbose=False):
        """Optimize electrical network."""
        R, T = self._R, self._T
        if router is None:
            router = self.router
        else:
            self.router = router

        verbose = verbose or self.verbose

        # If new coordinates are provided, update them
        if turbinesC is not None:
            self._VertexC[:T] = turbinesC
            self._is_stale_PA = True

        if substationsC is not None:
            self._VertexC[-R:] = substationsC
            self._is_stale_PA = True

        if not self._is_stale_SG:
            warmstart = dict(
                S_warm=self._S,
                S_warm_has_detour=self._G.graph.get('D', 0) > 0,
            )
        else:
            warmstart = {}

        self._S, self._G = router.route(
            P=self.P,
            A=self.A,
            cables=self.cables,
            cables_capacity=self.cables_capacity,
            verbose=verbose,
            **warmstart,
        )
        self._is_stale_SG = False

        terse_links = self.terse_links()
        return terse_links

    def solution_info(self):
        """Get solver summary (runtime, objective, gap, etc.)."""
        return {
            k: self.G.graph[k]
            for k in ('runtime', 'bound', 'objective', 'relgap', 'termination')
        }


class EWRouter(Router):
    """A lightweight, ultra-fast router for electrical network optimization.

    * Uses a modified Esau-Williams heuristic (segmented or straight feeders).
    * Produces solutions in milliseconds, suitable for quick solutions or warm starts.
    """

    def __init__(
        self,
        maxiter: int = 10_000,
        feeder_route: str = 'segmented',
        verbose: bool = False,
        **kwargs,
    ) -> None:
        """Create a Esau-Williams-based router.
        Args:
          maxiter: Maximum iterations.
          feeder_route: Feeder routing mode ("segmented" or "straight").
          verbose: Enable verbose logging.
        """

        super().__init__(**kwargs)

        # Call the base class initialization
        self.verbose = verbose
        self.maxiter = maxiter
        self.feeder_route = feeder_route

    def route(self, P, A, cables, cables_capacity, verbose=False, **kwargs):
        verbose = verbose or self.verbose

        # optimizing
        if self.feeder_route == 'segmented':
            S = EW_presolver(A, capacity=cables_capacity, maxiter=self.maxiter)
        elif self.feeder_route == 'straight':
            G_cpew = CPEW(A, capacity=cables_capacity, maxiter=self.maxiter)
            S = S_from_G(G_cpew)
        else:
            raise ValueError(
                f'{self.feeder_route} is not among the valid feeder_route values. Choose among: ("segmented", "straight").'
            )

        G_tentative = G_from_S(S, A)

        G = PathFinder(G_tentative, planar=P, A=A).create_detours()

        assign_cables(G, cables)

        return S, G


class HGSRouter(Router):
    """A fast router based on Hybrid Genetic Search (HGS-CVRP).

    Uses the method and implementation by Vidal, 2022:
      Vidal, T. (2022). Hybrid genetic search for the CVRP: Open-source implementation
      and SWAP* neighborhood. Computers & Operations Research, 140, 105643.
      https://doi.org/10.1016/j.cor.2021.105643

    * Balances solution quality and runtime.
    * Produces only radial solutions.
    """

    def __init__(
        self,
        time_limit: float,
        feeder_limit: int | None = None,
        max_retries: int = 10,
        balanced: bool = False,
        seed: int | None = None,
        verbose: bool = False,
        **kwargs,
    ) -> None:
        """Create an HGS-based router.

        Args:
            time_limit: Maximum runtime for a single HGS run (in seconds).
            feeder_limit: Maximum number of feeders allowed (ignored if multiple substations).
            max_retries: Maximum number of retries if a feasible solution is not found.
            balanced: Whether to balance turbines/loads across feeders.
            seed: Set the seed of the pseudo-random number generator (reproducibility).
            verbose: Enable verbose logging.

        Notes:
            * The total runtime may reach up to `max_retries * time_limit` in the worst case.
        """
        # Call the base class initialization
        super().__init__(**kwargs)
        self.time_limit = time_limit
        self.verbose = verbose
        self.max_retries = max_retries
        self.feeder_limit = feeder_limit
        self.balanced = balanced
        self.seed = seed

    def route(self, P, A, cables, cables_capacity, verbose=False, **kwargs):
        verbose = verbose or self.verbose

        # optimizing
        R = A.graph['R']
        if R == 1:
            S = iterative_hgs_cvrp(
                as_normalized(A),
                capacity=cables_capacity,
                time_limit=self.time_limit,
                max_retries=self.max_retries,
                vehicles=self.feeder_limit,
                seed=self.seed,
            )
        else:
            S = hgs_multiroot(
                as_normalized(A),
                capacity=cables_capacity,
                time_limit=self.time_limit,
                balanced=self.balanced,
                seed=self.seed,
            )
            if verbose and self.feeder_limit:
                print(
                    'WARNING: HGSRouter is used for a plant with more than one '
                    'substation and feeder-limit is neglected (The current '
                    'implementation of HGSRouter does not support limiting the number '
                    'of feeders in multi-substation plants.)'
                )

        G_tentative = G_from_S(S, A)

        G = PathFinder(G_tentative, planar=P, A=A).create_detours()

        assign_cables(G, cables)

        return S, G


class MILPRouter(Router):
    """An exact router using mathematical programming.

    * Uses a Mixed-Integer Linear Programming (MILP) model of the problem.
    * Produces provably optimal or near-optimal networks (with quality metrics).
    * Requires a longer runtime than heuristics- and meta-heuristics-based routers.
    """

    def __init__(
        self,
        solver_name: str,
        time_limit: float,
        mip_gap: float,
        solver_options: dict | None = None,
        model_options: ModelOptions | None = None,
        verbose: bool = False,
        **kwargs,
    ) -> None:
        """Create a MILP-based router.
        Args:
            solver_name: Name of solver (e.g., "gurobi", "cbc", "ortools", "cplex", "highs", "scip").
            time_limit: Maximum runtime (seconds).
            mip_gap: Relative MIP optimality gap tolerance.
            solver_options: Extra solver-specific options.
            model_options: Options for the MILP model.
            verbose: Enable verbose logging.
        """
        super().__init__(**kwargs)
        self.time_limit = time_limit
        self.mip_gap = mip_gap
        self.solver_name = solver_name
        self.solver_options = solver_options or {}
        self.model_options = model_options or ModelOptions()
        self.verbose = verbose
        self.solver = solver_factory(solver_name)
        try:
            self.optiwindnet_default_options = self.solver.options
        except AttributeError:
            self.optiwindnet_default_options = 'Not available'

        if verbose and solver_name == 'ortools':
            enable_ortools_logging_if_jupyter(self.solver)

    def route(
        self,
        P,
        A,
        cables,
        cables_capacity,
        verbose=False,
        S_warm=None,
        S_warm_has_detour=False,
        num_retries: int = 2,
        **kwargs,
    ):
        verbose = verbose or self.verbose

        is_warmstart_eligible(
            S_warm=S_warm,
            cables_capacity=cables_capacity,
            model_options=self.model_options,
            S_warm_has_detour=S_warm_has_detour,
            solver_name=self.solver_name,
            logger=logging.getLogger(__name__),
            verbose=verbose,
        )

        solver = self.solver

        for _ in range(2):
            try:
                solver.set_problem(
                    P,
                    A,
                    capacity=cables_capacity,
                    model_options=self.model_options,
                    warmstart=S_warm,
                )
                break
            except OWNWarmupFailed:
                if self.model_options['topology'] == 'branched':
                    feeder_route = self.model_options['feeder_route']
                    if feeder_route == 'segmented':
                        S_warm = EW_presolver(A, capacity=cables_capacity)
                    elif feeder_route == 'straight':
                        S_warm = S_from_G(CPEW(A, capacity=cables_capacity))
                else:
                    if A.graph['R'] == 1:
                        S_warm = iterative_hgs_cvrp(
                            as_normalized(A),
                            capacity=cables_capacity,
                            time_limit=min(self.time_limit, 0.2),
                        )
                    else:
                        S = hgs_multiroot(
                            as_normalized(A),
                            capacity=cables_capacity,
                            time_limit=min(self.time_limit, 0.2),
                        )

        else:
            raise OWNWarmupFailed('Unable to warm-start model.')

        for _ in range(num_retries + 1):
            try:
                solver.solve(
                    time_limit=self.time_limit,
                    mip_gap=self.mip_gap,
                    options=self.solver_options,
                    verbose=verbose,
                )
                break
            except OWNSolutionNotFound:
                continue
        else:
            raise OWNSolutionNotFound(
                f'Unable to find a solution to the MILP model after {num_retries} retries'
            )

        S, G = solver.get_solution()

        assign_cables(G, cables)

        return S, G<|MERGE_RESOLUTION|>--- conflicted
+++ resolved
@@ -542,14 +542,7 @@
         if gradient_type.lower() == 'cost':
             cost_ = [cost for _, cost in G.graph['cables']]
             cable_costs = np.fromiter(
-<<<<<<< HEAD
-                (
-                    G.graph['cables'][cable][1]
-                    for *_, cable in G.edges(data='cable')
-                ),
-=======
                 (cost_[cable] for *_, cable in G.edges(data='cable')),
->>>>>>> d768e834
                 dtype=np.float64,
                 count=G.number_of_edges(),
             )
