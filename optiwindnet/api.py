--- conflicted
+++ resolved
@@ -40,6 +40,39 @@
 error, warning, info = logger.error, logger.warning, logger.info
 
 
+class Router(ABC):
+    """Abstract base class for routing algorithms in OptiWindNet.
+
+    Each Router implementation must define a `route` method.
+    """
+
+    @abstractmethod
+    def route(
+        self,
+        P: nx.PlanarEmbedding,
+        A: nx.Graph,
+        cables: list[tuple[int, float]],
+        cables_capacity: int,
+        verbose: bool,
+        **kwargs,
+    ) -> tuple[nx.Graph, nx.Graph]:
+        """Run the routing optimization.
+
+        Args:
+          P : Navigation mesh for the location.
+          A : Graph of available links.
+          cables: set of cable specifications as [(capacity, linear_cost), ...].
+          cables_capacity: highest cable capacity in cables.
+          verbose : Whether to print progress/logging info.
+          **kwargs : Additional router-specific parameters.
+
+        Returns:
+          S : Solution topology (selected links).
+          G : Optimized network graph with routes and cable types.
+        """
+        pass
+
+
 class WindFarmNetwork:
     """Wind farm electrical network.
 
@@ -78,13 +111,9 @@
         name: str = '',
         handle: str = '',
         L: nx.Graph | None = None,
-        router=None,
-<<<<<<< HEAD
+        router: Router = None,
         buffer_dist: float = 0.0,
-=======
-        buffer_dist=0,
-        verbose=False,
->>>>>>> fbcb362a
+        verbose: bool = False,
         **kwargs,
     ):
         """Initialize a wind farm electrical network.
@@ -570,39 +599,6 @@
             k: self.G.graph[k]
             for k in ('runtime', 'bound', 'objective', 'relgap', 'termination')
         }
-
-
-class Router(ABC):
-    """Abstract base class for routing algorithms in OptiWindNet.
-
-    Each Router implementation must define a `route` method.
-    """
-
-    @abstractmethod
-    def route(
-        self,
-        P: nx.PlanarEmbedding,
-        A: nx.Graph,
-        cables: list[tuple[int, float]],
-        cables_capacity: int,
-        verbose: bool,
-        **kwargs,
-    ) -> tuple[nx.Graph, nx.Graph]:
-        """Run the routing optimization.
-
-        Args:
-          P : Navigation mesh for the location.
-          A : Graph of available links.
-          cables: set of cable specifications as [(capacity, linear_cost), ...].
-          cables_capacity: highest cable capacity in cables.
-          verbose : Whether to print progress/logging info.
-          **kwargs : Additional router-specific parameters.
-
-        Returns:
-          S : Solution topology (selected links).
-          G : Optimized network graph with routes and cable types.
-        """
-        pass
 
 
 class EWRouter(Router):
