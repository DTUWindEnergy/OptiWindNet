import logging
from abc import ABC, abstractmethod
from pathlib import Path

import matplotlib.pyplot as plt
import numpy as np
import yaml
import yaml_include

# OptiWindNet modules
from optiwindnet.baselines.hgs import hgs_multiroot, iterative_hgs_cvrp
from optiwindnet.heuristics import CPEW, EW_presolver
from optiwindnet.importer import L_from_pbf, L_from_site, L_from_yaml, load_repository
from optiwindnet.interarraylib import G_from_S, S_from_G, as_normalized, calcload
from optiwindnet.interface import assign_cables
from optiwindnet.mesh import make_planar_embedding
from optiwindnet.MILP import ModelOptions, solver_factory
from optiwindnet.pathfinding import PathFinder
from optiwindnet.plotting import gplot, pplot
from optiwindnet.svg import svgplot

from .api_utils import (
    check_warmstart_feasibility,
    enable_ortools_logging_if_jupyter,
    extract_network_as_array,
    from_coordinates,
    parse_cables_input,
    plot_org_buff,
)

###################
# OptiWindNet API #
###################

# Keep text editable (not converted to paths) in SVG output
plt.rcParams['svg.fonttype'] = 'none'

# Set up a logger and create shortcuts for error, warning, and info logging methods
logger = logging.getLogger(__name__)
error, warning, info = logger.error, logger.warning, logger.info


class WindFarmNetwork:
    """
    Represents a wind farm electrical network, capable of processing
    layout data from different formats and computing network properties.
    """

    def __init__(
        self,
        cables,
        turbinesC=None,
        substationsC=None,
        borderC=None,
        obstaclesC=None,
        name='',
        handle='',
        L=None,
        router=None,
        buffer_dist=0,
        **kwargs,
    ):
        # Use a default router if none is provided
        if router is None:
            router = EWRouter()
        self.router = router

        # Parse and validate cables input; convert to list of (capacity, cost) tuples
        self.cables = parse_cables_input(cables)
        self.cables_capacity = max(c[0] for c in self.cables)

        # Construct layout from coordinates if not directly provided
        if turbinesC is not None and substationsC is not None:
            if L is not None:
                warning(
                    'Both coordinates and L are given, OptiWindNet prioritizes coordinates over L and neglects the provided L.'
                )
            L = from_coordinates(
                self,
                turbinesC,
                substationsC,
                borderC,
                obstaclesC,
                name,
                handle,
                buffer_dist,
                **kwargs,
            )
        elif L is None:
            raise ValueError(
                'Both turbinesC and substationsC must be provided! Or alternatively L should be given.'
            )

        self.L = L  # Location graph

        # Create planar embedding from L
        self.P, self.A = make_planar_embedding(L)

        # Initialize graph objects for S and G (to be filled later)
        self.S = None
        self.G = None

    def cost(self):
        """Returns the total cost of the network."""
        return self.G.size(weight='cost')

    def length(self):
        """Returns the total cable length of the network."""
        return self.G.size(weight='length')

    def plot_original_vs_buffered(self):
        """Plot original and buffered borders and obstacles on a single plot."""
        # get coordinates
        borderC = self._borderC_original
        border_bufferedC = self._border_bufferedC
        obstaclesC = self._obstaclesC_original
        obstacles_bufferedC = self._obstacles_bufferedC

        plot_org_buff(borderC, border_bufferedC, obstaclesC, obstacles_bufferedC)

    @classmethod
    def from_yaml(cls, filepath: str, **kwargs):
        """Creates a WindFarmNetwork instance from a YAML file."""
        if not isinstance(filepath, str):
            raise TypeError('Filepath must be a string')

        L = L_from_yaml(filepath)
        return cls(L=L, **kwargs)

    @classmethod
    def from_pbf(cls, filepath: str, **kwargs):
        """Creates a WindFarmNetwork instance from a PBF file."""
        if not isinstance(filepath, str):
            error('Filepath must be a string')

        L = L_from_pbf(filepath)
        return cls(L=L, **kwargs)

    @classmethod
    def from_windIO(cls, filepath: str, **kwargs):
        """Creates a WindFarmNetwork instance from WindIO yaml file."""
        if not isinstance(filepath, str):
            raise TypeError('Filepath must be a string')

        fpath = Path(filepath)

        yaml.add_constructor('!include', yaml_include.Constructor(base_dir='data'))

        with open(fpath, 'r') as f:
            system = yaml.full_load(f)

        # Parse coordinate data
        coords = system['wind_farm']['layouts']['initial_layout']['coordinates']
        terminalC = np.c_[coords['x'], coords['y']]
        coords = system['wind_farm']['electrical_substations']['coordinates']
        rootC = np.c_[coords['x'], coords['y']]
        coords = system['site']['boundaries']['polygons'][0]
        borderC = np.c_[coords['x'], coords['y']]

        T = terminalC.shape[0]
        R = rootC.shape[0]
        name_tokens = fpath.stem.split('_')

        # Construct L
        L = L_from_site(
            R=R,
            T=T,
            VertexC=np.vstack((terminalC, borderC, rootC)),
            border=np.arange(T, T + borderC.shape[0]),
            name=' '.join(name_tokens),
            handle=f'{name_tokens[0].lower()}_{name_tokens[1][:4].lower()}_{name_tokens[2][:3].lower()}',
            **kwargs,
        )

        return cls(L=L, **kwargs)

    def _repr_svg_(self):
        """IPython hook for rendering the graph as SVG in notebooks."""
        return svgplot(self.G)._repr_svg_()

    def plot(self, *args, **kwargs):
        """Plots the final optimized network."""
        return gplot(self.G, *args, **kwargs)

    def plot_location(self, **kwargs):
        """Plots the location (vertices and borders)."""
        return gplot(self.L, **kwargs)

    def plot_available_links(self, **kwargs):
        """Plots the available links from planar embedding."""
        return gplot(self.A, **kwargs)

    def plot_navigation_mesh(self, **kwargs):
        """Plots the navigation mesh (planar graph and adjacency)."""
        return pplot(self.P, self.A, **kwargs)

    def plot_selected_links(self, **kwargs):
        """Plots the currently selected links in cable layout (chosen from available links)."""
        G_tentative = G_from_S(self.S, self.A)
        assign_cables(G_tentative, self.cables)
        return gplot(G_tentative, **kwargs)

    def terse_links(self):
        """Returns a compact representation of the selected links as an array of link targets."""
        R, T = (self.S.graph[k] for k in 'RT')
        terse = np.empty(T, dtype=int)

        for u, v, reverse in self.S.edges(data='reverse'):
            if reverse is None:
                error('reverse must not be None')
            u, v = (u, v) if u < v else (v, u)
            i, target = (u, v) if reverse else (v, u)
            terse[i] = target

        return terse

    def update_from_terse_links(
        self, terse_links: np.ndarray, turbinesC=None, substationsC=None
    ) -> None:
        """
        Updates the network from terse link representation.
        Optionally updates node coordinates.
        """
        if not np.issubdtype(terse_links.dtype, np.integer):
            raise ValueError(
                f'terse_links must be an array of integers. Got {terse_links.dtype} instead.'
            )
        
        if terse_links.ndim != 1:
            raise ValueError(
                f'terse_links must be a 1D array. Got shape {terse_links.shape} instead.'
            )
        
        terse_links = [int(x) for x in terse_links]

        terse_links = np.asarray(terse_links)

        # Update coordinates if provided
        if turbinesC is not None:
            self.L.graph['VertexC'][: turbinesC.shape[0], :] = turbinesC

        if substationsC is not None:
            self.L.graph['VertexC'][-substationsC.shape[0] :, :] = substationsC

        if turbinesC is not None or substationsC is not None:
            self.P, self.A = make_planar_embedding(self.L)

        # Rebuild the selected edge set (links)
        if self.S is None:
            self.S = self.L
        self.S.remove_edges_from(list(self.S.edges()))

        for i, j in enumerate(terse_links):
            self.S.add_edge(i, j)

        calcload(self.S)

        G_tentative = G_from_S(self.S, self.A)

        self.G = PathFinder(G_tentative, planar=self.P, A=self.A).create_detours()

        assign_cables(self.G, self.cables)

        return self.G

    def get_network(self):
        """Returns the network as a structured array of edge data."""
        return extract_network_as_array(self.G)

    def map_detour_vertex(self):
        if self.G.graph.get('C') or self.G.graph.get('D'):
            R, T, B = (self.G.graph[k] for k in 'RTB')
            map = dict(
                enumerate(
                    (n.item() for n in self.G.graph['fnT'][T + B : -R]), start=T + B
                )
            )
        else:
            map = {}
        return map

    def gradient(self, turbinesC=None, substationsC=None, gradient_type='length'):
        """
        Computes gradients of total cable length or cost with respect to the node positions.
        """
        if gradient_type.lower() not in ['cost', 'length']:
            raise ValueError("gradient_type should be either 'cost' or 'length'")

        G = self.G
        VertexC = G.graph['VertexC']
        if turbinesC is not None or substationsC is not None:
            info(
                'wfn.gradient is not checking for the feasibility of the layout with new coordinates!'
            )
            VertexC = VertexC.copy()
            if turbinesC is not None:
                VertexC[: turbinesC.shape[0], :] = turbinesC
            if substationsC is not None:
                VertexC[-substationsC.shape[0] :, :] = substationsC

        R = G.graph['R']
        T = G.graph['T']
        gradients = np.zeros_like(VertexC)

        fnT = G.graph.get('fnT')
        if fnT is not None:
            _u, _v = fnT[np.array(G.edges)].T
        else:
            _u, _v = np.array(G.edges).T
        vec = VertexC[_u] - VertexC[_v]
        norm = np.hypot(*vec.T)
        # suppress the contributions of zero-length edges
        norm[norm < 1e-12] = 1.0
        vec /= norm[:, None]

        if gradient_type.lower() == 'cost':
            cable_costs = np.fromiter(
                (
                    G.graph['cables'][cable]['cost']
                    for *_, cable in G.edges(data='cable')
                ),
                dtype=np.float64,
                count=G.number_of_edges(),
            )
            vec *= cable_costs[:, None]

        np.add.at(gradients, _u, vec)
        np.subtract.at(gradients, _v, vec)

        # wind turbines
        gradients_wt = gradients[:T]
        # substations
        gradients_ss = gradients[-R:]

        return gradients_wt, gradients_ss

    def optimize(self, turbinesC=None, substationsC=None, router=None, verbose=None):
        if router is None:
            router = self.router
        else:
            self.router = router

        # If new coordinates are provided, update them
        if turbinesC is not None:
            self.L.graph['VertexC'][: turbinesC.shape[0], :] = turbinesC

        if substationsC is not None:
            self.L.graph['VertexC'][-substationsC.shape[0] :, :] = substationsC

        if turbinesC is not None or substationsC is not None:
            self.P, self.A = make_planar_embedding(self.L)

        D = (
            self.G.graph['D']
            if hasattr(self, 'G') and self.G is not None and 'D' in self.G.graph
            else 0
        )
        S_warm_has_detour = D > 0

        S, G = router(
            L=self.L,
            A=self.A,
            P=self.P,
            S_warm=self.S,
            S_warm_has_detour=S_warm_has_detour,
            cables=self.cables,
            cables_capacity=self.cables_capacity,
            verbose=verbose,
        )
        self.S = S
        self.G = G

        terse_links = self.terse_links()
        return terse_links


class Router(ABC):
    def __init__(self, **kwargs):
        pass

    @abstractmethod
    def optimize(
        self,
        L=None,
        A=None,
        P=None,
        cables=None,
        cables_capacity=None,
        S_warm=None,
        S_warm_has_detour=False,
        verbose=False,
        **kwargs,
    ):
        pass

    def __call__(
        self,
        L=None,
        A=None,
        P=None,
        cables=None,
        cables_capacity=None,
        S_warm=None,
        S_warm_has_detour=False,
        verbose=False,
    ):
        """Make the instance callable, calling optimize() internally."""
        return self.optimize(
            L=L,
            A=A,
            P=P,
            cables=cables,
            cables_capacity=cables_capacity,
            S_warm=S_warm,
            S_warm_has_detour=S_warm_has_detour,
            verbose=verbose,
        )


class EWRouter(Router):
    def __init__(
        self,
        maxiter=10000,
        feeder_route='segmented',
        verbose=False,
        **kwargs,
    ):
        super().__init__(**kwargs)

        # Call the base class initialization
        self.verbose = verbose
        self.maxiter = maxiter
        self.feeder_route = feeder_route

    def optimize(self, L, A, P, cables, cables_capacity, verbose=None, **kwargs):
        if verbose is None:
            verbose = self.verbose

        # optimizing
        if self.feeder_route == 'segmented':
            S = EW_presolver(A, capacity=cables_capacity, maxiter=self.maxiter)
        elif self.feeder_route == 'straight':
            G_cpew = CPEW(L, capacity=cables_capacity, maxiter=self.maxiter)
            S = S_from_G(G_cpew)
        else:
            raise ValueError(
                f'{self.feeder_route} is not among the valid feeder_route values. Choose among: ("segmented", "straight").'
            )

        G_tentative = G_from_S(S, A)

        G = PathFinder(G_tentative, planar=P, A=A).create_detours()

        assign_cables(G, cables)

        return S, G


class HGSRouter(Router):
    def __init__(
        self,
        time_limit,
        feeder_limit: int | None = None,
<<<<<<< HEAD
        max_reruns=10,
=======
        max_retries=10,
>>>>>>> b2add521
        balanced=False,
        seed: int = 0,
        verbose=False,
        **kwargs,
    ):
        # Call the base class initialization
        super().__init__(**kwargs)
        self.time_limit = time_limit
        self.verbose = verbose
<<<<<<< HEAD
        self.max_reruns = max_reruns
=======
        self.max_retries = max_retries
>>>>>>> b2add521
        self.feeder_limit = feeder_limit
        self.balanced = balanced
        self.seed = seed

    def optimize(
        self, A, P, cables, cables_capacity, S_warm=None, verbose=None, **kwargs
    ):
        # If verbose argument is None, use the value of self.verbose
        if verbose is None:
            verbose = self.verbose

        # optimizing
        R = A.graph['R']
        if R == 1:
            S = iterative_hgs_cvrp(
                as_normalized(A),
                capacity=cables_capacity,
                time_limit=self.time_limit,
<<<<<<< HEAD
                max_reruns=self.max_reruns,
=======
                max_retries=self.max_retries,
>>>>>>> b2add521
                vehicles=self.feeder_limit,
                seed=self.seed,
            )
        else:
            S = hgs_multiroot(
                as_normalized(A),
                capacity=cables_capacity,
                time_limit=self.time_limit,
                balanced=self.balanced,
                seed=self.seed,
            )
            if verbose and self.feeder_limit:
                print(
                    'WARNING: HGSRouter is used for a plant with more than one substation and feeder-limit is neglected (The current implementation of HGSRouter does not support limiting the number of feeders in multi-substation plants.)'
                )

        G_tentative = G_from_S(S, A)

        G = PathFinder(G_tentative, planar=P, A=A).create_detours()

        assign_cables(G, cables)

        return S, G


class MILPRouter(Router):
    def __init__(
        self,
        solver_name,
        time_limit,
        mip_gap,
        solver_options=None,
        model_options=None,
        verbose=False,
        **kwargs,
    ):
        super().__init__(**kwargs)
        self.time_limit = time_limit
        self.mip_gap = mip_gap
        self.solver_name = solver_name
        self.solver_options = solver_options or {}
        self.model_options = model_options or ModelOptions()
        self.verbose = verbose
        self.solver = solver_factory(solver_name)
        try:
            self.optiwindnet_default_options = self.solver.options
        except AttributeError:
            self.optiwindnet_default_options = 'Not available'

        if verbose and solver_name == 'ortools':
            enable_ortools_logging_if_jupyter(self.solver)

    def optimize(
        self,
        P,
        A,
        cables,
        cables_capacity,
        S_warm=None,
        S_warm_has_detour=False,
        verbose=None,
        router_previous=None,
        **kwargs,
    ):
        if verbose is None:
            verbose = self.verbose

        warmstart_state = check_warmstart_feasibility(
            S_warm=S_warm,
            cables_capacity=cables_capacity,
            model_options=self.model_options,
            S_warm_has_detour=S_warm_has_detour,
            solver_name=self.solver_name,
            verbose=verbose,
            logger=None,
        )

        # To Do: maybe if warmstart_state is False deactivate the warmstarting procedure in MILPRouter?

        solver = self.solver

        solver.set_problem(
            P,
            A,
            capacity=cables_capacity,
            model_options=self.model_options,
            warmstart=S_warm,
        )

        solution_info = solver.solve(
            time_limit=self.time_limit,
            mip_gap=self.mip_gap,
            options=self.solver_options,
            verbose=verbose,
        )

        S, G = solver.get_solution()

        G.SolutionInfo = solution_info

        assign_cables(G, cables)

        return S, G<|MERGE_RESOLUTION|>--- conflicted
+++ resolved
@@ -461,11 +461,7 @@
         self,
         time_limit,
         feeder_limit: int | None = None,
-<<<<<<< HEAD
-        max_reruns=10,
-=======
         max_retries=10,
->>>>>>> b2add521
         balanced=False,
         seed: int = 0,
         verbose=False,
@@ -475,11 +471,7 @@
         super().__init__(**kwargs)
         self.time_limit = time_limit
         self.verbose = verbose
-<<<<<<< HEAD
-        self.max_reruns = max_reruns
-=======
         self.max_retries = max_retries
->>>>>>> b2add521
         self.feeder_limit = feeder_limit
         self.balanced = balanced
         self.seed = seed
@@ -498,11 +490,7 @@
                 as_normalized(A),
                 capacity=cables_capacity,
                 time_limit=self.time_limit,
-<<<<<<< HEAD
-                max_reruns=self.max_reruns,
-=======
                 max_retries=self.max_retries,
->>>>>>> b2add521
                 vehicles=self.feeder_limit,
                 seed=self.seed,
             )
