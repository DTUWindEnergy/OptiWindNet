--- conflicted
+++ resolved
@@ -570,7 +570,6 @@
         if verbose is None:
             verbose = self.verbose
 
-<<<<<<< HEAD
         # Prefer the power_scale passed at call time; fall back to the router's attribute
         ps = False # power_scale if power_scale is not None else self.power_scale
 
@@ -583,9 +582,6 @@
 
         
         warmstart_state = is_warmstart_eligible(
-=======
-        warmstart_state = check_warmstart_feasibility(  # noqa
->>>>>>> 206bafaa
             S_warm=S_warm,
             cables_capacity=scaled_cables_capacity,
             model_options=self.model_options,
