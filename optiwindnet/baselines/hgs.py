# SPDX-License-Identifier: MIT
# https://gitlab.windenergy.dtu.dk/TOPFARM/OptiWindNet/

import math
<<<<<<< HEAD
from typing import Sequence
import numpy as np
import networkx as nx
from multiprocessing import Pool
=======
from io import StringIO
from dataclasses import asdict
import numpy as np
import networkx as nx
import hybgensea as hgs
from wurlitzer import pipes
>>>>>>> 1021ed9d

from ..interarraylib import fun_fingerprint
#  from ..interarraylib import NodeTagger
from ..repair import repair_routeset_path
from ..clustering import clusterize
from .utils import length_matrix_single_depot_from_G
from ._core_hgs import do_hgs
#  from .. import warn, debug, info

#  F = NodeTagger()


def hgs_cvrp(A: nx.Graph, *, capacity: float, time_limit: float,
             vehicles: int | None = None, seed: int = 0) \
                     -> nx.Graph:
    '''Solves the OCVRP using HGS-CVRP with links from `A`

    Wraps HybGenSea, which provides bindings to the HGS-CVRP library (Hybrid
    Genetic Search solver for Capacitated Vehicle Routing Problems). This
    function uses it to solve an Open-CVRP i.e., vehicles do not return to the
    depot.

    Normalization of input graph is recommended before calling this function.

    Args:
        A: graph with allowed edges (if it has 0 edges, use complete graph)
        capacity: maximum vehicle capacity
        time_limit: [s] solver run time limit
        vehicles: number of vehicles (if None, use the minimum feasible)

    Returns:
        Solution topology.
    '''
    R, T, VertexC = (
        A.graph[k] for k in ('R', 'T', 'VertexC'))
    assert R == 1, 'ERROR: only single depot supported'

    # Solver initialization
    # https://github.com/vidalt/HGS-CVRP/tree/main#running-the-algorithm
    # class AlgorithmParameters:
    #     nbGranular: int = 20  # Granular search parameter, limits the number
    #                           # of moves in the RI local search
    #     mu: int = 25  # Minimum population size
    #     lambda_: int = 40  # Number of solutions created before reaching the
    #                        # maximum population size (i.e., generation size).
    #     nbElite: int = 4  # Number of elite individuals
    #     nbClose: int = 5  # Number of closest solutions/individuals consider-
    #                       # ed when calculating diversity contribution
    #     targetFeasible: float = 0.2  # target ratio of feasible individuals
    #                                  # between penalty updates
    #     seed: int = 0  # fixed seed
    #     nbIter: int = 20000  # max iterations without improvement
    #     timeLimit: float = 0.0  # seconds
    #     useSwapStar: bool = True

    solver_options = dict(
        timeLimit=time_limit,  # seconds
        # nbIter=2000,  # max iterations without improvement (20,000)
        seed=seed,
    )
    coordinates = np.c_[VertexC[-R:].T, VertexC[:T].T]
    # data preparation
    # Distance_matrix may be provided instead of coordinates, or in addition to
    # coordinates. Distance_matrix is used for cost calculation if provided.
    # The additional coordinates will be helpful in speeding up the algorithm.
    weights, w_max = length_matrix_single_depot_from_G(A, scale=1.)
    vehicles_min = math.ceil(T/capacity)
    if vehicles is None or vehicles <= vehicles_min:
        if vehicles is not None and vehicles < vehicles_min:
            print(f'Vehicle number ({vehicles}) too low for feasibilty '
                  f'with capacity ({capacity}). Setting to {vehicles_min}.')
        # set to minimum feasible vehicle number
        vehicles = vehicles_min
    # HGS-CVRP crashes if distance_matrix has inf values, but there must
    # be a strong incentive to choose A edges only. (5× is arbitrary)
    distance_matrix = weights.clip(max=5*w_max)

<<<<<<< HEAD
    routes, runtime, solution_time, cost, log, algo_params = do_hgs(
        distance_matrix, coordinates, vehicles, capacity, solver_options)
=======
    redirection = StringIO()
    with pipes(stdout=redirection):
        result = hgs_solver.solve_cvrp(data, rounding=False)
    out = redirection.getvalue()
>>>>>>> 1021ed9d

    # create a topology graph S from the results
    S = nx.Graph(
        T=T, R=R,
        handle=A.graph['handle'],
        capacity=capacity,
        has_loads=True,
        objective=cost,
        creator='baselines.hgs',
        runtime=runtime,
        solver_log=log,
        solution_time=solution_time,
        method_options=dict(solver_name='HGS-CVRP',
                            complete=A.number_of_edges() == 0,
                            fun_fingerprint=fun_fingerprint()) | algo_params,
        #  solver_details=dict(
        #  )
    )
<<<<<<< HEAD
    branches = ([n - 1 for n in branch] for branch in routes)
=======
    branches = ([n - 1 for n in branch] for branch in result.routes)
    max_load = 0
>>>>>>> 1021ed9d
    for subtree_id, branch in enumerate(branches):
        branch_load = len(branch)
        max_load = max(max_load, branch_load)
        loads = range(branch_load, 0, -1)
        S.add_nodes_from(((n, {'load': load})
                          for n, load in zip(branch, loads)),
                         subtree=subtree_id)
        branch_roll = [-1] + branch[:-1]
        reverses = tuple(u < v for u, v in zip(branch, branch_roll))
        edgeD = ({'load': load, 'reverse': reverse}
                 for load, reverse in zip(loads, reverses))
        S.add_edges_from(zip(branch_roll, branch, edgeD))
    root_load = sum(S.nodes[n]['load'] for n in S.neighbors(-1))
    S.nodes[-1]['load'] = root_load
    assert root_load == T, 'ERROR: root node load does not match T.'
    S.graph['max_load'] = max_load
    return S


def iterative_hgs_cvrp(A: nx.Graph, *, capacity: float, time_limit: float,
                       vehicles: int | None = None, seed: int = 0,
                       max_iter: int = 10) -> nx.Graph:
    '''Iterate until crossing-free solution is found (`hgs_cvrp()` wrapper).

    Each time a solution with a crossing is produced, one of the offending
    edges is removed from `A` and the solver is called again. In the same
    way as `hgs_cvrp()`, it is recommended to pass a normalized `A`.

    Args:
        *: see `hgs_cvrp()`
        max_iter: maximum number of `hgs_cvrp()` calls in serie

    Returns:
        Solution S
    '''

    def remove_solve_repair(edge, Aʹ, num_crossings):
        # TODO: use a filtered subgraph view instead of copying
        A = Aʹ.copy()
        A.remove_edge(*edge)
        S = hgs_cvrp(A, capacity=capacity, time_limit=time_limit,
                     vehicles=vehicles, seed=seed)
        S = repair_routeset_path(S, A)
        return S, A, (S.graph.get('num_crossings', 0) < num_crossings)

    # solve
    S = hgs_cvrp(A, capacity=capacity, time_limit=time_limit,
                 vehicles=vehicles, seed=seed)
    # repair
    S = repair_routeset_path(S, A)
    # TODO: accumulate solution_time throughout the iterations
    #       (makes sense to add a new field)
    for i in range(max_iter):
        crossings = S.graph.get('outstanding_crossings', [])
        if not crossings:
            break
        # there are still crossings
        crossing_resolved = False
        for edge in crossings[0]:
            # try removing one edge at a time from A
            S, Aʹ, succeeded = remove_solve_repair(edge, A, len(crossings))
            if succeeded:
                # TODO: maybe try comparing the quality between the edge removals
                A = Aʹ
                crossing_resolved = True
                break
        if not crossing_resolved:
            print('WARNING: Failed to resolve crossing! Will keep trying.')
            # use the A with the last edge removed
            A = Aʹ
    if i > 0:
        S.graph['hgs_reruns'] = i
        if i == 9:
            print('Probably got stuck in an infinite loop')
    return S


def _length_matrices(
        A: nx.Graph, cluster_: list[set[int]],
        num_slack_: Sequence[int],
        clip_factor: float = 5.) -> tuple[list, list]:
    d2roots = A.graph['d2roots']
    R = A.graph['R']
    W_ = []
    indices_ = []
    w_max = 0.
    for r, (cluster, num_slack) in enumerate(zip(cluster_, num_slack_), start=-R):
        n_from_i = np.array([r] + sorted(cluster) + [r]*num_slack, dtype=int)
        terminal_slice = slice(1, -num_slack if num_slack else None)
        i_from_n = {n: i for i, n in enumerate(n_from_i[terminal_slice], 1)}
        # non-available edges will have infinite length
        A_clu = nx.subgraph_view(A, filter_node=lambda n: n in cluster)
        W_dim = len(cluster) + num_slack + 1
        W_clu = np.full((W_dim, W_dim), np.inf)
        for u, v, length in A_clu.edges(data='length'):
            idx = i_from_n[u], i_from_n[v]
            # terminal-terminal distances are symmetric
            W_clu[idx] = W_clu[idx[::-1]] = length
            w_max = max(w_max, length)

        # depot distances are asymmetric
        # fill the distances from depot
        W_clu[0, terminal_slice] = d2roots[n_from_i[terminal_slice], r]
        # make return to depot always free
        W_clu[:, 0] = 0.

        if num_slack:
            # make the slack nodes only connect to all terminals and from depot
            # from slack to each terminal (same as depot to each terminal)
            W_clu[-num_slack:, terminal_slice] = W_clu[0, terminal_slice]
            # from depot to slack (free)
            W_clu[0, -num_slack:] = 0.

        W_.append(W_clu)
        indices_.append(n_from_i)
    # only after preparing all matrices we have the actual w_max
    for W in W_:
        np.clip(W, a_min=None, a_max=clip_factor*w_max, out=W)
    return W_, indices_


def hgs_multiroot(A: nx.Graph, *, capacity: int, time_limit: float,
                  balanced: bool = False, seed: int = 0) -> nx.Graph:
    R, T = (A.graph[k] for k in 'RT')
    VertexC = A.graph['VertexC']

    # Partition location in clusters and get link lengths from A
    cluster_, num_slack_ = clusterize(A, capacity)
    W_, indices_ = _length_matrices(A, cluster_,
        num_slack_ if balanced else [0]*len(cluster_))

    # HGS-CVRP parameters
    solver_options = dict(
        timeLimit=time_limit,  # seconds
        # nbIter=2000,  # max iterations without improvement (20,000)
        seed=seed,
    )

    # data preparation
    # Distance_matrix may be provided instead of coordinates, or in addition to
    # coordinates. Distance_matrix is used for cost calculation if provided.
    # The additional coordinates will be helpful in speeding up the algorithm.
    cluster_data = zip(
        W_,  # distance matrix
        [VertexC[indices].T for indices in indices_],  # coordinates
        [math.ceil(len(cluster)/capacity) for cluster in cluster_], # vehicles
        [capacity]*R,  # vehicle capacity
        [solver_options]*R,  # to be **passed to `hgs.AlgorithmParameters()`
    )

    # Launch one parallel HGS-CVRP solver process per root.
    # TODO: do not assume there are more CPU cores than roots
    pool = Pool(R)
    results = pool.starmap(do_hgs, cluster_data)
    routes_, runtime_, solution_time_, cost_, log_, algo_params = zip(*results)

    #  print([[[F[i] for i in indices[route]] for route in routes] for routes, indices in zip (routes_, indices_)])
    if balanced:
        # remove the slack nodes from the routes
        for num_slack, routes, cluster in zip(num_slack_, routes_, cluster_):
            if num_slack != 0:
                num_nodes = len(cluster) + 1
                routes[:] = [[n for n in route if n < num_nodes]
                             for route in routes]
    # create a topology graph S from the results
    S = nx.Graph(
        T=T, R=R,
        handle=A.graph['handle'],
        capacity=capacity,
        has_loads=True,
        objective=sum(cost_),
        creator='baselines.hgs',
        runtime=max(runtime_),
        solver_log=log_,
        solution_time=solution_time_,
        method_options=dict(solver_name='HGS-CVRP',
                            complete=A.number_of_edges() == 0,
                            fun_fingerprint=fun_fingerprint()) | algo_params[0],
        #  solver_details=dict(
        #  )
    )
    subtree_id_start = 0
    for r, (routes, indices) in enumerate(zip(routes_, indices_), start=-R):
        branches = (indices[route] for route in routes)
        for subtree_id, branch in enumerate(branches, start=subtree_id_start):
            loads = range(len(branch), 0, -1)
            S.add_nodes_from(((n, {'load': load})
                              for n, load in zip(branch, loads)),
                             subtree=subtree_id)
            branch_roll = np.empty_like(branch)
            branch_roll[1:] = branch[:-1]
            branch_roll[0] = r
            reverses = tuple(u < v for u, v in
                             zip(branch, branch_roll))
            edgeD = ({'load': load, 'reverse': reverse}
                     for load, reverse in zip(loads, reverses))
            S.add_edges_from(zip(branch_roll.tolist(),
                                 branch.tolist(), edgeD))
        subtree_id_start = subtree_id + 1
        root_load = sum(S.nodes[n]['load'] for n in S.neighbors(r))
        S.nodes[r]['load'] = root_load
    assert sum(S.nodes[r]['load'] for r in range(-R, 0)) == T, 'ERROR: root node load does not match T.'
    return S<|MERGE_RESOLUTION|>--- conflicted
+++ resolved
@@ -2,29 +2,16 @@
 # https://gitlab.windenergy.dtu.dk/TOPFARM/OptiWindNet/
 
 import math
-<<<<<<< HEAD
 from typing import Sequence
 import numpy as np
 import networkx as nx
 from multiprocessing import Pool
-=======
-from io import StringIO
-from dataclasses import asdict
-import numpy as np
-import networkx as nx
-import hybgensea as hgs
-from wurlitzer import pipes
->>>>>>> 1021ed9d
 
 from ..interarraylib import fun_fingerprint
-#  from ..interarraylib import NodeTagger
 from ..repair import repair_routeset_path
 from ..clustering import clusterize
 from .utils import length_matrix_single_depot_from_G
 from ._core_hgs import do_hgs
-#  from .. import warn, debug, info
-
-#  F = NodeTagger()
 
 
 def hgs_cvrp(A: nx.Graph, *, capacity: float, time_limit: float,
@@ -92,15 +79,8 @@
     # be a strong incentive to choose A edges only. (5× is arbitrary)
     distance_matrix = weights.clip(max=5*w_max)
 
-<<<<<<< HEAD
     routes, runtime, solution_time, cost, log, algo_params = do_hgs(
         distance_matrix, coordinates, vehicles, capacity, solver_options)
-=======
-    redirection = StringIO()
-    with pipes(stdout=redirection):
-        result = hgs_solver.solve_cvrp(data, rounding=False)
-    out = redirection.getvalue()
->>>>>>> 1021ed9d
 
     # create a topology graph S from the results
     S = nx.Graph(
@@ -119,12 +99,8 @@
         #  solver_details=dict(
         #  )
     )
-<<<<<<< HEAD
-    branches = ([n - 1 for n in branch] for branch in routes)
-=======
     branches = ([n - 1 for n in branch] for branch in result.routes)
     max_load = 0
->>>>>>> 1021ed9d
     for subtree_id, branch in enumerate(branches):
         branch_load = len(branch)
         max_load = max(max_load, branch_load)
