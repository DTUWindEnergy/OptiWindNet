import logging
import math
from itertools import pairwise
<<<<<<< HEAD
from pathlib import Path
import networkx as nx
from math import isclose
=======
>>>>>>> 4aa1a5a4

import matplotlib.pyplot as plt
import numpy as np
from matplotlib.patches import Polygon as MplPolygon
from matplotlib.path import Path
from shapely.geometry import MultiPolygon, Polygon
from shapely.validation import explain_validity

from optiwindnet.importer import L_from_site

logger = logging.getLogger(__name__)
warning, info = logger.warning, logger.info


def expand_polygon_safely(polygon, buffer_dist):
    if not polygon.equals(polygon.convex_hull):
        max_buffer_dist = polygon.exterior.minimum_clearance / 2
        if buffer_dist >= max_buffer_dist:
            warning(
                'The defined border is non-convex and buffering may introduce unexpected changes. For visual comparison use plot_original_vs_buffered().'
            )
    return polygon.buffer(buffer_dist, resolution=2)


def shrink_polygon_safely(polygon, shrink_dist, indx):
    """Shrink a polygon and warn if it splits or disappears."""
    shrunk_polygon = polygon.buffer(-shrink_dist)

    if shrunk_polygon.is_empty:
        warning(
            'Buffering by %.2f completely removed the obstacle at index %d. For visual comparison use plot_original_vs_buffered().',
            shrink_dist,
            indx,
        )
        return None

    elif shrunk_polygon.geom_type == 'MultiPolygon':
        warning(
            'Shrinking by %.2f split the obstacle at index %d into %d pieces. For visual comparison use plot_original_vs_buffered().',
            shrink_dist,
            indx,
            len(shrunk_polygon.geoms),
        )
        return [np.array(part.exterior.coords) for part in shrunk_polygon.geoms]

    elif shrunk_polygon.geom_type == 'Polygon':
        return np.array(shrunk_polygon.exterior.coords)

    else:
        warning(
            'Unexpected geometry type %s after shrinking obstacle at index %d. The obstacle is totally removed. For visual comparison use plot_original_vs_buffered().',
            shrunk_polygon.geom_type,
            indx,
        )
        return None


def plot_org_buff(borderC, border_bufferedC, obstaclesC, obstacles_bufferedC):
    plt.figure(figsize=(10, 10))
    plt.title('Original and Buffered Shapes')
    ax = plt.gca()

    # Plot original
    ax.add_patch(
        MplPolygon(
            borderC,
            closed=True,
            edgecolor='none',
            facecolor='lightblue',
            label='Original Border',
        )
    )
    for i, obs in enumerate(obstaclesC):
        ax.add_patch(
            MplPolygon(
                obs,
                closed=True,
                edgecolor='none',
                facecolor='white',
                label='Original Obstacle' if i == 0 else None,
            )
        )

    # Plot buffered
    ax.add_patch(
        MplPolygon(
            border_bufferedC,
            closed=True,
            edgecolor='red',
            linestyle='--',
            facecolor='none',
            label='Buffered Border',
        )
    )
    for i, obs in enumerate(obstacles_bufferedC):
        ax.add_patch(
            MplPolygon(
                obs,
                closed=True,
                edgecolor='black',
                linestyle='--',
                facecolor='none',
                label='Buffered Obstacle' if i == 0 else None,
            )
        )

    # Collect all coordinates for axis scaling
    all_x = np.concatenate(
        [borderC[:, 0], border_bufferedC[:, 0]]
        + [obs[:, 0] for obs in obstaclesC]
        + [obs[:, 0] for obs in obstacles_bufferedC]
    )
    all_y = np.concatenate(
        [borderC[:, 1], border_bufferedC[:, 1]]
        + [obs[:, 1] for obs in obstaclesC]
        + [obs[:, 1] for obs in obstacles_bufferedC]
    )

    # Add padding
    x_pad = 0.05 * (all_x.max() - all_x.min())
    y_pad = 0.05 * (all_y.max() - all_y.min())
    ax.set_xlim(all_x.min() - x_pad, all_x.max() + x_pad)
    ax.set_ylim(all_y.min() - y_pad, all_y.max() + y_pad)

    ax.set_aspect('equal')
    plt.legend()
    plt.axis('off')
    plt.tight_layout()
    plt.show()


def from_coordinates(
    self,
    turbinesC,
    substationsC,
    borderC,
    obstaclesC,
    name,
    handle,
    buffer_dist,
    **kwargs,
):
    """Constructs a site graph from coordinate-based inputs."""

    border_subtraction_verbose = True

    R = substationsC.shape[0]
    T = turbinesC.shape[0]

    if borderC is None:
        if obstaclesC is None:
            vertexC = np.vstack((turbinesC, substationsC))
            return L_from_site(
                R=R, T=T, B=0, name=name, handle=handle, VertexC=vertexC, **kwargs
            )
        else:
            border_sizes = np.array([0] + [obs.shape[0] for obs in obstaclesC])
            B = border_sizes.sum()
            obstacle_start_idxs = np.cumsum(border_sizes) + T
            obstacle_ranges = [
                np.arange(start, end) for start, end in pairwise(obstacle_start_idxs)
            ]

            vertexC = np.vstack((turbinesC, *obstaclesC, substationsC))

            return L_from_site(
                R=R,
                T=T,
                B=B,
                obstacles=obstacle_ranges,
                name=name,
                handle=handle,
                VertexC=vertexC,
                **kwargs,
            )

    if obstaclesC is None:
        obstaclesC = []
    else:
        # Start with the original border polygon
        border_polygon = Polygon(borderC)
        remaining_obstaclesC = []

        for i, obs in enumerate(obstaclesC):
            obs_poly = Polygon(obs)

            if not obs_poly.is_valid:
                warning('Obstacle %d invalid: %s', i, explain_validity(obs_poly))
                obs_poly = obs_poly.buffer(0)  # Try fixing it

            intersection = border_polygon.boundary.intersection(obs_poly)

            # If the obstacle is completely within the border, keep it
            if border_polygon.contains(obs_poly) and intersection.length == 0:
                remaining_obstaclesC.append(obs)

            elif not border_polygon.contains(
                obs_poly
            ) and not border_polygon.intersects(obs_poly):
                warning(
                    'Obstacle at index %d is completely outside the border and is neglected.',
                    i,
                )
            else:
                # Subtract this obstacle from the border
                warning(
                    'Obstacle at index %d intersects with the exteriour border and is merged into the exterior border.',
                    i,
                )
                new_border_polygon = border_polygon.difference(obs_poly)

                if new_border_polygon.is_empty:
                    raise ValueError(
                        'Obstacle subtraction resulted in an empty border — check your geometry.'
                    )

                if border_subtraction_verbose:
                    info(
                        'At least one obstacle intersects/touches the border. The border is redefined to exclude those obstacles.'
                    )
                    border_subtraction_verbose = False

                # If the subtraction results in multiple pieces (MultiPolygon), raise error
                if isinstance(new_border_polygon, MultiPolygon):
                    raise ValueError(
                        'Obstacle subtraction resulted in multiple pieces (MultiPolygon) — check your geometry.'
                    )
                else:
                    border_polygon = new_border_polygon

        # Update the border as a NumPy array of exterior coordinates
        borderC = np.array(border_polygon.exterior.coords[:-1])

        # Update obstacles (only those fully contained are kept)
        obstaclesC = remaining_obstaclesC

    if buffer_dist > 0:
        self._borderC_original = borderC
        self._obstaclesC_original = obstaclesC
        # border
        border_polygon = Polygon(borderC)
        border_polygon = expand_polygon_safely(border_polygon, buffer_dist)
        borderC = np.array(border_polygon.exterior.coords[:-1])

        # obstacles
        shrunk_obstaclesC = []
        shrunk_obstaclesC_including_removed = []
        for i, obs in enumerate(obstaclesC):
            obs_poly = Polygon(obs)
            obs_bufferedC = shrink_polygon_safely(obs_poly, buffer_dist, i)

            if isinstance(obs_bufferedC, list):  # MultiPolygon
                shrunk_obstaclesC.extend(obs_bufferedC)
                shrunk_obstaclesC_including_removed.extend(obs_bufferedC)

            elif obs_bufferedC is not None:  # Polygon
                shrunk_obstaclesC.append(obs_bufferedC)
                shrunk_obstaclesC_including_removed.append(obs_bufferedC)

            else:  # None
                shrunk_obstaclesC_including_removed.append([])

        # Update obstacles
        obstaclesC = shrunk_obstaclesC

        self._border_bufferedC = borderC
        self._obstacles_bufferedC = obstaclesC
        self._obstacles_bufferedC_incl_removed = shrunk_obstaclesC_including_removed

    elif buffer_dist < 0:
        raise ValueError('Buffer value must be equal or greater than 0!')
    else:
        self._borderC_original = borderC
        self._obstaclesC_original = obstaclesC
        self._border_bufferedC = borderC
        self._obstacles_bufferedC = obstaclesC

    # check_turbine_locations(border, obstacles, turbines):
    border_path = Path(borderC)
    # Border path, with tolerance for edge inclusion
    in_border_neg = border_path.contains_points(turbinesC, radius=-1e-10)
    in_border_pos = border_path.contains_points(turbinesC, radius=1e-10)
    in_border = in_border_neg | in_border_pos

    # Check if any turbine is outside the border
    if not np.all(in_border):
        outside_idx = np.where(~in_border)[0]
        raise ValueError('Turbines at indices %s are outside the border!' % outside_idx)

    for i, obs in enumerate(obstaclesC):
        obs_path = Path(obs)
        in_obstacle = obs_path.contains_points(turbinesC, radius=-1e-10)
        if np.any(in_obstacle):
            inside_idx = np.where(in_obstacle)[0]
            raise ValueError(
                f'Turbines at indices {inside_idx} are inside the obstacle at index {i}!'
            )

    border_sizes = np.array([borderC.shape[0]] + [obs.shape[0] for obs in obstaclesC])
    B = border_sizes.sum().item()
    obstacle_start_idxs = np.cumsum(border_sizes) + T

    border_range = np.arange(T, T + borderC.shape[0])
    obstacle_ranges = [
        np.arange(start, end) for start, end in pairwise(obstacle_start_idxs)
    ]

    vertexC = np.vstack((turbinesC, borderC, *obstaclesC, substationsC))

    return L_from_site(
        R=R,
        T=T,
        B=B,
        border=border_range,
        obstacles=obstacle_ranges,
        name=name,
        handle=handle,
        VertexC=vertexC,
        **kwargs,
    )


def check_warmstart_feasibility(
    S_warm,
    cables_capacity,
    model_options,
    S_warm_has_detour,
    solver_name,
    verbose=False,
    logger=None,
):
    if logger is None:
        logger = logging.getLogger()

    verbose_warmstart = verbose or logger.isEnabledFor(logging.INFO)

    if S_warm is None:
        if verbose_warmstart:
            print('>>> No solution is available for warmstarting! <<<')
            print()
        return False

    R = S_warm.graph['R']
    T = S_warm.graph['T']
    capacity = cables_capacity

    reasons = []

    # Feeder constraints
    feeder_counts = [S_warm.degree[r] for r in range(-R, 0)]
    feeder_limit_mode = model_options.get('feeder_limit', 'unlimited')
    feeder_minimum = math.ceil(T / capacity)

    if feeder_limit_mode == 'unlimited':
        feeder_limit = float('inf')
    elif feeder_limit_mode == 'specified':
        feeder_limit = model_options.get('feeder_route')
    elif feeder_limit_mode == 'minimum':
        feeder_limit = feeder_minimum
    elif feeder_limit_mode == 'min_plus1':
        feeder_limit = feeder_minimum + 1
    elif feeder_limit_mode == 'min_plus2':
        feeder_limit = feeder_minimum + 2
    elif feeder_limit_mode == 'min_plus3':
        feeder_limit = feeder_minimum + 3
    else:
        feeder_limit = float('inf')  # fallback

    if feeder_counts[0] > feeder_limit:
        reasons.append(
            f'number of feeders ({feeder_counts[0]}) exceeds feeder limit ({feeder_limit})'
        )

    # Detour constraint
    if S_warm_has_detour and model_options.get('feeder_route') == 'straight':
        reasons.append('detours present but feeder_route is set to "straight"')

    # Topology constraint
    branched_nodes = [n for n in S_warm.nodes if n >= 0 and S_warm.degree[n] > 2]
    if branched_nodes and model_options.get('topology') == 'radial':
        reasons.append('branched structure not allowed under "radial" topology')

    # Output
    if reasons and verbose_warmstart:
        print()
        print(
            'Warning: No warmstarting (even though a solution is available) due to the following reason(s):'
        )
        for reason in reasons:
            print(f'    - {reason}')
        print()
        return False
    elif solver_name != 'scip':
        msg = 'Using warm start: the model is initialized with the provided solution S.'
        if verbose_warmstart:
            print(msg)
            print()
        return True
    else:
        return False


def parse_cables_input(cables):
    cables_array = np.array(cables)
    if isinstance(cables, int):
        return [(cables, 1)]
    elif (
        cables_array.ndim == 1
        and cables_array.shape[0] == 1
        and isinstance(cables_array.item(), int)
    ):
        return [(int(cables_array[0]), 1)]
    elif cables_array.ndim == 1 and cables_array.shape[0] == 2:
        return [(int(cables_array[0]), float(cables_array[1]))]
    elif cables_array.ndim == 2 and cables_array.shape[1] == 2:
        return [(int(cap), float(cost)) for cap, cost in cables_array]
    else:
        raise ValueError(f'Invalid cable values: {cables}')


def enable_ortools_logging_if_jupyter(solver):
    try:
        shell = get_ipython().__class__.__name__
    except NameError:
        pass
    else:
        if shell == 'ZMQInteractiveShell':  # Jupyter notebook or lab
            solver.solver.log_callback = print


def compute_edge_gradients(G, gradient_type='length'):
    if gradient_type.lower() not in ['cost', 'length']:
        raise ValueError("gradient_type should be either 'cost' or 'length'")

    VertexC = G.graph['VertexC']
    R = G.graph['R']
    T = G.graph['T']
    gradients = np.zeros_like(VertexC)

    fnT = G.graph.get('fnT')
    if fnT is not None:
        _u, _v = fnT[np.array(G.edges)].T
    else:
        _u, _v = np.array(G.edges).T

    vec = VertexC[_u] - VertexC[_v]
    norm = np.hypot(*vec.T)
    norm[norm < 1e-12] = 1.0
    vec /= norm[:, None]

    if gradient_type.lower() == 'cost':
        cable_costs = np.fromiter(
            (G.graph['cables'][cable]['cost'] for *_, cable in G.edges(data='cable')),
            dtype=np.float64,
            count=G.number_of_edges(),
        )
        vec *= cable_costs[:, None]

    np.add.at(gradients, _u, vec)
    np.subtract.at(gradients, _v, vec)

    return gradients[:T], gradients[-R:]


def extract_network_as_array(G):
    network_array_type = np.dtype(
        [
            ('src', int),
            ('tgt', int),
            ('length', float),
            ('load', float),
            ('reverse', bool),
            ('cable', int),
            ('cost', float),
        ]
    )

    def iter_edges(G, keys):
        for s, t, edgeD in G.edges(data=True):
            yield s, t, *(edgeD[key] for key in keys)

    network = np.fromiter(
        iter_edges(G, network_array_type.names[2:]),
        dtype=network_array_type,
        count=G.number_of_edges(),
    )
    return network


def normalize_power_values(graph: nx.Graph, max_decimal_digits: int = 2):
    """
    Scales node 'power' values in a NetworkX graph to make all powers integers.

    - If a node lacks a 'power' attribute and scaling is needed, it is assigned a default power of 1.0.
    - If any power value has more than `max_decimal_digits`, raises a ValueError.
    - Returns the scaling factor used (1 if already all integers).
    """
    

    powers = []
    nodes_missing_power = []

    # First pass: collect power values and detect missing ones
    for node, data in graph.nodes(data=True):
        if 'power' in data:
            powers.append(data['power'])
        else:
            nodes_missing_power.append(node)

    # Check if scaling is needed
    scaling_needed = any(
        isinstance(p, float) and not p.is_integer() for p in powers
    )

    if not scaling_needed:
        return None

    # Assign default 1.0 power to missing nodes
    for node in nodes_missing_power:
        graph.nodes[node]['power'] = 1.0
        powers.append(1.0)

    # Check decimal precision
    max_decimals_found = 0
    for p in powers:
        if isinstance(p, float) and not p.is_integer():
            decimal_part = str(p).split('.')[-1].rstrip('0')
            max_decimals_found = max(max_decimals_found, len(decimal_part))

    if max_decimals_found > max_decimal_digits:
        raise ValueError(
            f"Power values exceed allowed {max_decimal_digits} decimal digits (found {max_decimals_found})."
        )

    # Compute scale
    scale = 10 ** max_decimals_found if max_decimals_found > 0 else 1

    # Apply scaling
    for node, data in graph.nodes(data=True):
        data['power'] = int(round(data['power'] * scale))

    return scale


def denormalize_power_values(G, scale: int | float):
    """
    De-scales graph attributes that were scaled by normalize_power_values so that:
      - cable assignment sees correct edge 'load'
      - gplot(node_tag='load') displays correct node 'load'
      - infobox capacity is correct

    Safely converts exact integers back to int.
    """
    if not scale or scale == 1:
        return

    def _descale(val):
        x = val / scale
        return int(x) if float(x).is_integer() else float(x)

    # 1) Node 'power'
    for _, data in G.nodes(data=True):
        if 'power' in data:
            data['power'] = _descale(data['power'])

    # 2) Edge 'load' (used by assign_cables)
    for _, _, data in G.edges(data=True):
        if 'load' in data:
            data['load'] = _descale(data['load'])

    # 3) Graph 'capacity' (shown in gplot infobox)
    if 'capacity' in G.graph:
        G.graph['capacity'] = _descale(G.graph['capacity'])

    # 4) Node 'load' (shown by gplot when node_tag='load')
    for _, data in G.nodes(data=True):
        if 'load' in data:
            data['load'] = _descale(data['load'])
<|MERGE_RESOLUTION|>--- conflicted
+++ resolved
@@ -1,12 +1,6 @@
 import logging
 import math
 from itertools import pairwise
-<<<<<<< HEAD
-from pathlib import Path
-import networkx as nx
-from math import isclose
-=======
->>>>>>> 4aa1a5a4
 
 import matplotlib.pyplot as plt
 import numpy as np
