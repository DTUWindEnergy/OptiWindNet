--- conflicted
+++ resolved
@@ -357,11 +357,7 @@
     if feeder_limit_mode == 'unlimited':
         feeder_limit = float('inf')
     elif feeder_limit_mode == 'specified':
-<<<<<<< HEAD
-        feeder_limit = model_options['max_feeders']
-=======
         feeder_limit = model_options.get('max_feeders')
->>>>>>> baefb026
     elif feeder_limit_mode == 'minimum':
         feeder_limit = feeder_minimum
     elif feeder_limit_mode == 'min_plus1':
