--- conflicted
+++ resolved
@@ -89,19 +89,11 @@
     "deletable": true,
     "editable": true,
     "execution": {
-<<<<<<< HEAD
-     "iopub.execute_input": "2025-09-23T11:08:10.511618Z",
-     "iopub.status.busy": "2025-09-23T11:08:10.511618Z",
-     "iopub.status.idle": "2025-09-23T11:08:13.643054Z",
-     "shell.execute_reply": "2025-09-23T11:08:13.643054Z",
-     "shell.execute_reply.started": "2025-09-23T11:08:10.511618Z"
-=======
      "iopub.execute_input": "2025-09-17T18:09:53.049016Z",
      "iopub.status.busy": "2025-09-17T18:09:53.049016Z",
      "iopub.status.idle": "2025-09-17T18:10:00.250358Z",
      "shell.execute_reply": "2025-09-17T18:10:00.250358Z",
      "shell.execute_reply.started": "2025-09-17T18:09:53.049016Z"
->>>>>>> d1e7e5a2
     },
     "frozen": false
    },
@@ -118,25 +110,16 @@
     "deletable": true,
     "editable": true,
     "execution": {
-<<<<<<< HEAD
-     "iopub.execute_input": "2025-09-23T11:08:13.643054Z",
-     "iopub.status.busy": "2025-09-23T11:08:13.643054Z",
-     "iopub.status.idle": "2025-09-23T11:08:13.653689Z",
-     "shell.execute_reply": "2025-09-23T11:08:13.652607Z",
-     "shell.execute_reply.started": "2025-09-23T11:08:13.643054Z"
-=======
      "iopub.execute_input": "2025-09-17T18:10:00.254824Z",
      "iopub.status.busy": "2025-09-17T18:10:00.254824Z",
      "iopub.status.idle": "2025-09-17T18:10:00.264619Z",
      "shell.execute_reply": "2025-09-17T18:10:00.264619Z",
      "shell.execute_reply.started": "2025-09-17T18:10:00.254824Z"
->>>>>>> d1e7e5a2
     },
     "frozen": false
    },
    "outputs": [],
    "source": [
-    "import matplotlib.pyplot as plt\n",
     "# Display figures as SVG in Jupyter notebooks\n",
     "%config InlineBackend.figure_formats = ['svg']"
    ]
@@ -163,19 +146,11 @@
     "deletable": true,
     "editable": true,
     "execution": {
-<<<<<<< HEAD
-     "iopub.execute_input": "2025-09-23T11:08:13.656110Z",
-     "iopub.status.busy": "2025-09-23T11:08:13.654885Z",
-     "iopub.status.idle": "2025-09-23T11:08:14.968397Z",
-     "shell.execute_reply": "2025-09-23T11:08:14.968397Z",
-     "shell.execute_reply.started": "2025-09-23T11:08:13.656110Z"
-=======
      "iopub.execute_input": "2025-09-17T18:10:00.264619Z",
      "iopub.status.busy": "2025-09-17T18:10:00.264619Z",
      "iopub.status.idle": "2025-09-17T18:10:01.550610Z",
      "shell.execute_reply": "2025-09-17T18:10:01.550610Z",
      "shell.execute_reply.started": "2025-09-17T18:10:00.264619Z"
->>>>>>> d1e7e5a2
     },
     "frozen": false
    },
@@ -206,19 +181,11 @@
     "deletable": true,
     "editable": true,
     "execution": {
-<<<<<<< HEAD
-     "iopub.execute_input": "2025-09-23T11:08:14.968397Z",
-     "iopub.status.busy": "2025-09-23T11:08:14.968397Z",
-     "iopub.status.idle": "2025-09-23T11:08:14.973584Z",
-     "shell.execute_reply": "2025-09-23T11:08:14.972846Z",
-     "shell.execute_reply.started": "2025-09-23T11:08:14.968397Z"
-=======
      "iopub.execute_input": "2025-09-17T18:10:01.550610Z",
      "iopub.status.busy": "2025-09-17T18:10:01.550610Z",
      "iopub.status.idle": "2025-09-17T18:10:01.560360Z",
      "shell.execute_reply": "2025-09-17T18:10:01.559393Z",
      "shell.execute_reply.started": "2025-09-17T18:10:01.550610Z"
->>>>>>> d1e7e5a2
     },
     "frozen": false
    },
@@ -264,19 +231,11 @@
     "deletable": true,
     "editable": true,
     "execution": {
-<<<<<<< HEAD
-     "iopub.execute_input": "2025-09-23T11:08:14.975727Z",
-     "iopub.status.busy": "2025-09-23T11:08:14.975727Z",
-     "iopub.status.idle": "2025-09-23T11:08:14.987203Z",
-     "shell.execute_reply": "2025-09-23T11:08:14.985814Z",
-     "shell.execute_reply.started": "2025-09-23T11:08:14.975727Z"
-=======
      "iopub.execute_input": "2025-09-17T18:10:01.561589Z",
      "iopub.status.busy": "2025-09-17T18:10:01.560360Z",
      "iopub.status.idle": "2025-09-17T18:10:01.572742Z",
      "shell.execute_reply": "2025-09-17T18:10:01.572742Z",
      "shell.execute_reply.started": "2025-09-17T18:10:01.561589Z"
->>>>>>> d1e7e5a2
     },
     "frozen": false
    },
@@ -287,11 +246,7 @@
        "<svg xmlns=\"http://www.w3.org/2000/svg\" viewBox=\"0 0 1920 1028\"><defs><circle stroke=\"none\" stroke-width=\"2\" id=\"wtg\" r=\"12\"/><rect stroke=\"#111\" stroke-width=\"2\" id=\"oss\" width=\"21\" height=\"21\" fill=\"lawngreen\"/></defs><g id=\"doggerA\"><path stroke=\"silver\" stroke-dasharray=\"15 7\" stroke-width=\"2\" id=\"border\" d=\"M1098 998 30 535 42 30 1727 39 1890 202z\" fill-rule=\"evenodd\" fill=\"#111\"/><g id=\"WTGgrp\"><g fill=\"#9edae5\"><use href=\"#wtg\" x=\"158\" y=\"367\"/><use href=\"#wtg\" x=\"655\" y=\"651\"/><use href=\"#wtg\" x=\"547\" y=\"560\"/><use href=\"#wtg\" x=\"224\" y=\"288\"/><use href=\"#wtg\" x=\"1045\" y=\"844\"/><use href=\"#wtg\" x=\"937\" y=\"753\"/><use href=\"#wtg\" x=\"829\" y=\"663\"/><use href=\"#wtg\" x=\"721\" y=\"572\"/><use href=\"#wtg\" x=\"613\" y=\"481\"/><use href=\"#wtg\" x=\"397\" y=\"301\"/><use href=\"#wtg\" x=\"290\" y=\"210\"/><use href=\"#wtg\" x=\"1111\" y=\"765\"/><use href=\"#wtg\" x=\"1003\" y=\"675\"/><use href=\"#wtg\" x=\"895\" y=\"584\"/><use href=\"#wtg\" x=\"787\" y=\"494\"/><use href=\"#wtg\" x=\"679\" y=\"403\"/><use href=\"#wtg\" x=\"463\" y=\"222\"/><use href=\"#wtg\" x=\"1176\" y=\"687\"/><use href=\"#wtg\" x=\"1069\" y=\"596\"/><use href=\"#wtg\" x=\"961\" y=\"505\"/><use href=\"#wtg\" x=\"853\" y=\"415\"/><use href=\"#wtg\" x=\"1308\" y=\"529\"/><use href=\"#wtg\" x=\"1374\" y=\"451\"/><use href=\"#wtg\" x=\"1266\" y=\"361\"/><use href=\"#wtg\" x=\"1158\" y=\"270\"/><use href=\"#wtg\" x=\"1440\" y=\"373\"/><use href=\"#wtg\" x=\"1332\" y=\"282\"/><use href=\"#wtg\" x=\"1224\" y=\"192\"/><use href=\"#wtg\" x=\"1506\" y=\"294\"/><use href=\"#wtg\" x=\"1398\" y=\"204\"/><use href=\"#wtg\" x=\"1572\" y=\"216\"/><use href=\"#wtg\" x=\"469\" y=\"79\"/><use href=\"#wtg\" x=\"538\" y=\"79\"/><use href=\"#wtg\" x=\"608\" y=\"80\"/><use href=\"#wtg\" x=\"677\" y=\"80\"/><use href=\"#wtg\" x=\"747\" y=\"81\"/><use href=\"#wtg\" x=\"816\" y=\"81\"/><use href=\"#wtg\" x=\"885\" y=\"82\"/><use href=\"#wtg\" x=\"954\" y=\"82\"/><use href=\"#wtg\" x=\"1024\" y=\"83\"/><use href=\"#wtg\" x=\"1093\" y=\"84\"/><use href=\"#wtg\" x=\"1163\" y=\"84\"/><use href=\"#wtg\" x=\"1232\" y=\"85\"/><use href=\"#wtg\" x=\"1301\" y=\"85\"/><use href=\"#wtg\" x=\"1371\" y=\"85\"/><use href=\"#wtg\" x=\"1440\" y=\"86\"/><use href=\"#wtg\" x=\"1510\" y=\"87\"/><use href=\"#wtg\" x=\"1579\" y=\"87\"/><use href=\"#wtg\" x=\"1648\" y=\"87\"/><use href=\"#wtg\" x=\"1717\" y=\"88\"/><use href=\"#wtg\" x=\"1836\" y=\"239\"/><use href=\"#wtg\" x=\"1787\" y=\"288\"/><use href=\"#wtg\" x=\"1738\" y=\"337\"/><use href=\"#wtg\" x=\"1689\" y=\"386\"/><use href=\"#wtg\" x=\"1640\" y=\"436\"/><use href=\"#wtg\" x=\"1591\" y=\"484\"/><use href=\"#wtg\" x=\"1542\" y=\"534\"/><use href=\"#wtg\" x=\"1493\" y=\"583\"/><use href=\"#wtg\" x=\"1445\" y=\"633\"/><use href=\"#wtg\" x=\"1298\" y=\"779\"/><use href=\"#wtg\" x=\"1249\" y=\"829\"/><use href=\"#wtg\" x=\"1200\" y=\"878\"/><use href=\"#wtg\" x=\"1035\" y=\"957\"/><use href=\"#wtg\" x=\"972\" y=\"930\"/><use href=\"#wtg\" x=\"844\" y=\"875\"/><use href=\"#wtg\" x=\"781\" y=\"847\"/><use href=\"#wtg\" x=\"717\" y=\"820\"/><use href=\"#wtg\" x=\"654\" y=\"792\"/><use href=\"#wtg\" x=\"590\" y=\"765\"/><use href=\"#wtg\" x=\"526\" y=\"737\"/><use href=\"#wtg\" x=\"462\" y=\"710\"/><use href=\"#wtg\" x=\"45\" y=\"417\"/><use href=\"#wtg\" x=\"47\" y=\"346\"/><use href=\"#wtg\" x=\"48\" y=\"278\"/><use href=\"#wtg\" x=\"50\" y=\"208\"/><use href=\"#wtg\" x=\"53\" y=\"78\"/><use href=\"#wtg\" x=\"122\" y=\"80\"/><use href=\"#wtg\" x=\"1102\" y=\"976\"/><use href=\"#wtg\" x=\"908\" y=\"903\"/><use href=\"#wtg\" x=\"374\" y=\"548\"/><use href=\"#wtg\" x=\"266\" y=\"458\"/><use href=\"#wtg\" x=\"440\" y=\"469\"/><use href=\"#wtg\" x=\"331\" y=\"379\"/><use href=\"#wtg\" x=\"505\" y=\"391\"/><use href=\"#wtg\" x=\"571\" y=\"313\"/><use href=\"#wtg\" x=\"1151\" y=\"927\"/><use href=\"#wtg\" x=\"399\" y=\"681\"/><use href=\"#wtg\" x=\"335\" y=\"654\"/><use href=\"#wtg\" x=\"272\" y=\"626\"/><use href=\"#wtg\" x=\"208\" y=\"599\"/><use href=\"#wtg\" x=\"145\" y=\"572\"/><use href=\"#wtg\" x=\"81\" y=\"544\"/><use href=\"#wtg\" x=\"43\" y=\"486\"/><use href=\"#wtg\" x=\"1774\" y=\"128\"/><use href=\"#wtg\" x=\"1831\" y=\"167\"/></g></g><g id=\"OSSgrp\"><use href=\"#oss\" x=\"733.5\" y=\"312.5\"/></g></g></svg>"
       ],
       "text/plain": [
-<<<<<<< HEAD
-       "<optiwindnet.api.WindFarmNetwork at 0x29efaff1040>"
-=======
        "<optiwindnet.api.WindFarmNetwork at 0x21627b020f0>"
->>>>>>> d1e7e5a2
       ]
      },
      "execution_count": 5,
@@ -367,19 +322,11 @@
     "deletable": true,
     "editable": true,
     "execution": {
-<<<<<<< HEAD
-     "iopub.execute_input": "2025-09-23T11:08:14.989218Z",
-     "iopub.status.busy": "2025-09-23T11:08:14.988220Z",
-     "iopub.status.idle": "2025-09-23T11:08:14.993591Z",
-     "shell.execute_reply": "2025-09-23T11:08:14.992583Z",
-     "shell.execute_reply.started": "2025-09-23T11:08:14.989218Z"
-=======
      "iopub.execute_input": "2025-09-17T18:10:01.572742Z",
      "iopub.status.busy": "2025-09-17T18:10:01.572742Z",
      "iopub.status.idle": "2025-09-17T18:10:01.578314Z",
      "shell.execute_reply": "2025-09-17T18:10:01.577735Z",
      "shell.execute_reply.started": "2025-09-17T18:10:01.572742Z"
->>>>>>> d1e7e5a2
     },
     "frozen": false
    },
@@ -396,19 +343,11 @@
     "deletable": true,
     "editable": true,
     "execution": {
-<<<<<<< HEAD
-     "iopub.execute_input": "2025-09-23T11:08:14.994289Z",
-     "iopub.status.busy": "2025-09-23T11:08:14.994289Z",
-     "iopub.status.idle": "2025-09-23T11:08:14.999679Z",
-     "shell.execute_reply": "2025-09-23T11:08:14.999679Z",
-     "shell.execute_reply.started": "2025-09-23T11:08:14.994289Z"
-=======
      "iopub.execute_input": "2025-09-17T18:10:01.579327Z",
      "iopub.status.busy": "2025-09-17T18:10:01.579327Z",
      "iopub.status.idle": "2025-09-17T18:10:01.583349Z",
      "shell.execute_reply": "2025-09-17T18:10:01.583349Z",
      "shell.execute_reply.started": "2025-09-17T18:10:01.579327Z"
->>>>>>> d1e7e5a2
     },
     "frozen": false
    },
@@ -439,19 +378,11 @@
     "deletable": true,
     "editable": true,
     "execution": {
-<<<<<<< HEAD
-     "iopub.execute_input": "2025-09-23T11:08:14.999679Z",
-     "iopub.status.busy": "2025-09-23T11:08:14.999679Z",
-     "iopub.status.idle": "2025-09-23T11:08:15.007257Z",
-     "shell.execute_reply": "2025-09-23T11:08:15.006750Z",
-     "shell.execute_reply.started": "2025-09-23T11:08:14.999679Z"
-=======
      "iopub.execute_input": "2025-09-17T18:10:01.585357Z",
      "iopub.status.busy": "2025-09-17T18:10:01.584357Z",
      "iopub.status.idle": "2025-09-17T18:10:01.588858Z",
      "shell.execute_reply": "2025-09-17T18:10:01.588858Z",
      "shell.execute_reply.started": "2025-09-17T18:10:01.585357Z"
->>>>>>> d1e7e5a2
     },
     "frozen": false
    },
@@ -468,19 +399,11 @@
     "deletable": true,
     "editable": true,
     "execution": {
-<<<<<<< HEAD
-     "iopub.execute_input": "2025-09-23T11:08:15.009264Z",
-     "iopub.status.busy": "2025-09-23T11:08:15.009264Z",
-     "iopub.status.idle": "2025-09-23T11:08:15.014750Z",
-     "shell.execute_reply": "2025-09-23T11:08:15.013739Z",
-     "shell.execute_reply.started": "2025-09-23T11:08:15.009264Z"
-=======
      "iopub.execute_input": "2025-09-17T18:10:01.590865Z",
      "iopub.status.busy": "2025-09-17T18:10:01.589863Z",
      "iopub.status.idle": "2025-09-17T18:10:01.593717Z",
      "shell.execute_reply": "2025-09-17T18:10:01.593717Z",
      "shell.execute_reply.started": "2025-09-17T18:10:01.590865Z"
->>>>>>> d1e7e5a2
     },
     "frozen": false
    },
@@ -532,19 +455,11 @@
     "deletable": true,
     "editable": true,
     "execution": {
-<<<<<<< HEAD
-     "iopub.execute_input": "2025-09-23T11:08:15.015749Z",
-     "iopub.status.busy": "2025-09-23T11:08:15.015749Z",
-     "iopub.status.idle": "2025-09-23T11:08:15.019746Z",
-     "shell.execute_reply": "2025-09-23T11:08:15.019746Z",
-     "shell.execute_reply.started": "2025-09-23T11:08:15.015749Z"
-=======
      "iopub.execute_input": "2025-09-17T18:10:01.595903Z",
      "iopub.status.busy": "2025-09-17T18:10:01.595903Z",
      "iopub.status.idle": "2025-09-17T18:10:01.599903Z",
      "shell.execute_reply": "2025-09-17T18:10:01.599903Z",
      "shell.execute_reply.started": "2025-09-17T18:10:01.595903Z"
->>>>>>> d1e7e5a2
     },
     "frozen": false
    },
@@ -561,19 +476,11 @@
     "deletable": true,
     "editable": true,
     "execution": {
-<<<<<<< HEAD
-     "iopub.execute_input": "2025-09-23T11:08:15.021033Z",
-     "iopub.status.busy": "2025-09-23T11:08:15.021033Z",
-     "iopub.status.idle": "2025-09-23T11:08:17.438720Z",
-     "shell.execute_reply": "2025-09-23T11:08:17.438142Z",
-     "shell.execute_reply.started": "2025-09-23T11:08:15.021033Z"
-=======
      "iopub.execute_input": "2025-09-17T18:10:01.602208Z",
      "iopub.status.busy": "2025-09-17T18:10:01.601207Z",
      "iopub.status.idle": "2025-09-17T18:10:04.071717Z",
      "shell.execute_reply": "2025-09-17T18:10:04.070658Z",
      "shell.execute_reply.started": "2025-09-17T18:10:01.602208Z"
->>>>>>> d1e7e5a2
     },
     "frozen": false
    },
@@ -614,19 +521,11 @@
     "deletable": true,
     "editable": true,
     "execution": {
-<<<<<<< HEAD
-     "iopub.execute_input": "2025-09-23T11:08:17.440082Z",
-     "iopub.status.busy": "2025-09-23T11:08:17.440082Z",
-     "iopub.status.idle": "2025-09-23T11:08:18.156934Z",
-     "shell.execute_reply": "2025-09-23T11:08:18.156221Z",
-     "shell.execute_reply.started": "2025-09-23T11:08:17.440082Z"
-=======
      "iopub.execute_input": "2025-09-17T18:10:04.072674Z",
      "iopub.status.busy": "2025-09-17T18:10:04.071717Z",
      "iopub.status.idle": "2025-09-17T18:10:04.839327Z",
      "shell.execute_reply": "2025-09-17T18:10:04.839327Z",
      "shell.execute_reply.started": "2025-09-17T18:10:04.072674Z"
->>>>>>> d1e7e5a2
     },
     "frozen": false
    },
@@ -635,11 +534,7 @@
      "name": "stdout",
      "output_type": "stream",
      "text": [
-<<<<<<< HEAD
-      "27.1 ms ± 533 μs per loop (mean ± std. dev. of 7 runs, 1 loop each)\n"
-=======
       "29.8 ms ± 2.41 ms per loop (mean ± std. dev. of 7 runs, 1 loop each)\n"
->>>>>>> d1e7e5a2
      ]
     }
    ],
@@ -745,19 +640,11 @@
     "deletable": true,
     "editable": true,
     "execution": {
-<<<<<<< HEAD
-     "iopub.execute_input": "2025-09-23T11:08:18.157442Z",
-     "iopub.status.busy": "2025-09-23T11:08:18.157442Z",
-     "iopub.status.idle": "2025-09-23T11:08:18.162799Z",
-     "shell.execute_reply": "2025-09-23T11:08:18.162799Z",
-     "shell.execute_reply.started": "2025-09-23T11:08:18.157442Z"
-=======
      "iopub.execute_input": "2025-09-17T18:10:04.861928Z",
      "iopub.status.busy": "2025-09-17T18:10:04.859899Z",
      "iopub.status.idle": "2025-09-17T18:10:04.868936Z",
      "shell.execute_reply": "2025-09-17T18:10:04.868936Z",
      "shell.execute_reply.started": "2025-09-17T18:10:04.861928Z"
->>>>>>> d1e7e5a2
     },
     "frozen": false
    },
@@ -799,19 +686,11 @@
     "deletable": true,
     "editable": true,
     "execution": {
-<<<<<<< HEAD
-     "iopub.execute_input": "2025-09-23T11:08:18.162799Z",
-     "iopub.status.busy": "2025-09-23T11:08:18.162799Z",
-     "iopub.status.idle": "2025-09-23T11:08:18.176476Z",
-     "shell.execute_reply": "2025-09-23T11:08:18.176476Z",
-     "shell.execute_reply.started": "2025-09-23T11:08:18.162799Z"
-=======
      "iopub.execute_input": "2025-09-17T18:10:04.871119Z",
      "iopub.status.busy": "2025-09-17T18:10:04.870122Z",
      "iopub.status.idle": "2025-09-17T18:10:04.883403Z",
      "shell.execute_reply": "2025-09-17T18:10:04.882395Z",
      "shell.execute_reply.started": "2025-09-17T18:10:04.871119Z"
->>>>>>> d1e7e5a2
     },
     "frozen": false
    },
@@ -822,11 +701,7 @@
        "<svg xmlns=\"http://www.w3.org/2000/svg\" viewBox=\"0 0 1920 1028\"><defs><circle stroke=\"orange\" stroke-opacity=\"0.3\" stroke-width=\"4\" id=\"dt\" r=\"23\" fill=\"none\"/><circle stroke=\"none\" stroke-width=\"2\" id=\"wtg\" r=\"12\"/><rect stroke=\"#111\" stroke-width=\"2\" id=\"oss\" width=\"21\" height=\"21\" fill=\"lawngreen\"/><filter x=\"-5%\" y=\"-5%\" id=\"bg_textbox\" width=\"110%\" height=\"110%\"><feFlood flood-opacity=\"0.6\" flood-color=\"black\" result=\"bg\"/><feMerge><feMergeNode in=\"bg\"/><feMergeNode in=\"SourceGraphic\"/></feMerge></filter></defs><g id=\"doggerA\"><path stroke=\"silver\" stroke-dasharray=\"15 7\" stroke-width=\"2\" id=\"border\" d=\"M1098 998 30 535 42 30 1727 39 1890 202z\" fill-rule=\"evenodd\" fill=\"#111\"/><g stroke=\"crimson\" stroke-width=\"4\" id=\"edges_unspecified\"><line x1=\"158\" y1=\"367\" x2=\"224\" y2=\"288\"/><line x1=\"744\" y1=\"323\" x2=\"816\" y2=\"81\"/><line x1=\"744\" y1=\"323\" x2=\"853\" y2=\"415\"/><line x1=\"744\" y1=\"323\" x2=\"571\" y2=\"313\"/><line x1=\"744\" y1=\"323\" x2=\"679\" y2=\"403\"/><line x1=\"744\" y1=\"323\" x2=\"1158\" y2=\"270\"/><line x1=\"744\" y1=\"323\" x2=\"505\" y2=\"391\"/><line x1=\"744\" y1=\"323\" x2=\"1371\" y2=\"85\"/><line x1=\"744\" y1=\"323\" x2=\"1308\" y2=\"529\"/><line x1=\"655\" y1=\"651\" x2=\"721\" y2=\"572\"/><line x1=\"655\" y1=\"651\" x2=\"590\" y2=\"765\"/><line x1=\"547\" y1=\"560\" x2=\"613\" y2=\"481\"/><line x1=\"224\" y1=\"288\" x2=\"290\" y2=\"210\"/><line x1=\"1045\" y1=\"844\" x2=\"1111\" y2=\"765\"/><line x1=\"937\" y1=\"753\" x2=\"1003\" y2=\"675\"/><line x1=\"829\" y1=\"663\" x2=\"895\" y2=\"584\"/><line x1=\"613\" y1=\"481\" x2=\"679\" y2=\"403\"/><line x1=\"397\" y1=\"301\" x2=\"290\" y2=\"210\"/><line x1=\"397\" y1=\"301\" x2=\"331\" y2=\"379\"/><line x1=\"290\" y1=\"210\" x2=\"122\" y2=\"80\"/><line x1=\"1111\" y1=\"765\" x2=\"1176\" y2=\"687\"/><line x1=\"1003\" y1=\"675\" x2=\"1069\" y2=\"596\"/><line x1=\"895\" y1=\"584\" x2=\"787\" y2=\"494\"/><line x1=\"787\" y1=\"494\" x2=\"679\" y2=\"403\"/><line x1=\"463\" y1=\"222\" x2=\"571\" y2=\"313\"/><line x1=\"463\" y1=\"222\" x2=\"469\" y2=\"79\"/><line x1=\"1176\" y1=\"687\" x2=\"1069\" y2=\"596\"/><line x1=\"1069\" y1=\"596\" x2=\"961\" y2=\"505\"/><line x1=\"961\" y1=\"505\" x2=\"853\" y2=\"415\"/><line x1=\"1308\" y1=\"529\" x2=\"1374\" y2=\"451\"/><line x1=\"1308\" y1=\"529\" x2=\"1445\" y2=\"633\"/><line x1=\"1374\" y1=\"451\" x2=\"1440\" y2=\"373\"/><line x1=\"1266\" y1=\"361\" x2=\"1158\" y2=\"270\"/><line x1=\"1266\" y1=\"361\" x2=\"1332\" y2=\"282\"/><line x1=\"1158\" y1=\"270\" x2=\"1224\" y2=\"192\"/><line x1=\"1440\" y1=\"373\" x2=\"1506\" y2=\"294\"/><line x1=\"1332\" y1=\"282\" x2=\"1398\" y2=\"204\"/><line x1=\"1506\" y1=\"294\" x2=\"1572\" y2=\"216\"/><line x1=\"469\" y1=\"79\" x2=\"538\" y2=\"79\"/><line x1=\"538\" y1=\"79\" x2=\"608\" y2=\"80\"/><line x1=\"608\" y1=\"80\" x2=\"677\" y2=\"80\"/><line x1=\"677\" y1=\"80\" x2=\"747\" y2=\"81\"/><line x1=\"816\" y1=\"81\" x2=\"885\" y2=\"82\"/><line x1=\"885\" y1=\"82\" x2=\"954\" y2=\"82\"/><line x1=\"954\" y1=\"82\" x2=\"1024\" y2=\"83\"/><line x1=\"1024\" y1=\"83\" x2=\"1093\" y2=\"84\"/><line x1=\"1093\" y1=\"84\" x2=\"1163\" y2=\"84\"/><line x1=\"1163\" y1=\"84\" x2=\"1232\" y2=\"85\"/><line x1=\"1232\" y1=\"85\" x2=\"1301\" y2=\"85\"/><line x1=\"1371\" y1=\"85\" x2=\"1440\" y2=\"86\"/><line x1=\"1440\" y1=\"86\" x2=\"1510\" y2=\"87\"/><line x1=\"1510\" y1=\"87\" x2=\"1579\" y2=\"87\"/><line x1=\"1579\" y1=\"87\" x2=\"1648\" y2=\"87\"/><line x1=\"1648\" y1=\"87\" x2=\"1717\" y2=\"88\"/><line x1=\"1717\" y1=\"88\" x2=\"1774\" y2=\"128\"/><line x1=\"1836\" y1=\"239\" x2=\"1787\" y2=\"288\"/><line x1=\"1787\" y1=\"288\" x2=\"1738\" y2=\"337\"/><line x1=\"1738\" y1=\"337\" x2=\"1689\" y2=\"386\"/><line x1=\"1689\" y1=\"386\" x2=\"1640\" y2=\"436\"/><line x1=\"1640\" y1=\"436\" x2=\"1591\" y2=\"484\"/><line x1=\"1591\" y1=\"484\" x2=\"1542\" y2=\"534\"/><line x1=\"1542\" y1=\"534\" x2=\"1493\" y2=\"583\"/><line x1=\"1298\" y1=\"779\" x2=\"1249\" y2=\"829\"/><line x1=\"1249\" y1=\"829\" x2=\"1200\" y2=\"878\"/><line x1=\"1200\" y1=\"878\" x2=\"1151\" y2=\"927\"/><line x1=\"1035\" y1=\"957\" x2=\"1102\" y2=\"976\"/><line x1=\"1035\" y1=\"957\" x2=\"972\" y2=\"930\"/><line x1=\"972\" y1=\"930\" x2=\"908\" y2=\"903\"/><line x1=\"844\" y1=\"875\" x2=\"781\" y2=\"847\"/><line x1=\"781\" y1=\"847\" x2=\"717\" y2=\"820\"/><line x1=\"717\" y1=\"820\" x2=\"654\" y2=\"792\"/><line x1=\"654\" y1=\"792\" x2=\"590\" y2=\"765\"/><line x1=\"526\" y1=\"737\" x2=\"462\" y2=\"710\"/><line x1=\"462\" y1=\"710\" x2=\"399\" y2=\"681\"/><line x1=\"45\" y1=\"417\" x2=\"47\" y2=\"346\"/><line x1=\"45\" y1=\"417\" x2=\"43\" y2=\"486\"/><line x1=\"47\" y1=\"346\" x2=\"48\" y2=\"278\"/><line x1=\"48\" y1=\"278\" x2=\"50\" y2=\"208\"/><line x1=\"53\" y1=\"78\" x2=\"122\" y2=\"80\"/><line x1=\"1102\" y1=\"976\" x2=\"1151\" y2=\"927\"/><line x1=\"374\" y1=\"548\" x2=\"440\" y2=\"469\"/><line x1=\"374\" y1=\"548\" x2=\"335\" y2=\"654\"/><line x1=\"266\" y1=\"458\" x2=\"331\" y2=\"379\"/><line x1=\"440\" y1=\"469\" x2=\"505\" y2=\"391\"/><line x1=\"399\" y1=\"681\" x2=\"335\" y2=\"654\"/><line x1=\"335\" y1=\"654\" x2=\"272\" y2=\"626\"/><line x1=\"208\" y1=\"599\" x2=\"145\" y2=\"572\"/><line x1=\"145\" y1=\"572\" x2=\"81\" y2=\"544\"/><line x1=\"81\" y1=\"544\" x2=\"43\" y2=\"486\"/><line x1=\"1774\" y1=\"128\" x2=\"1831\" y2=\"167\"/></g><g stroke=\"darkorange\" stroke-dasharray=\"18 15\" stroke-width=\"4\" id=\"detours\" fill=\"none\"><polyline points=\"744 323 895 584 908 903\"/><polyline points=\"744 323 547 560 655 651\"/><polyline points=\"744 323 571 313 397 301\"/><polyline points=\"744 323 505 391 208 599\"/><polyline points=\"744 323 1445 633 1493 583\"/></g><g id=\"DTgrp\"><use href=\"#dt\" x=\"895\" y=\"584\"/><use href=\"#dt\" x=\"547\" y=\"560\"/><use href=\"#dt\" x=\"571\" y=\"313\"/><use href=\"#dt\" x=\"505\" y=\"391\"/><use href=\"#dt\" x=\"1445\" y=\"633\"/></g><g id=\"WTGgrp\"><g fill=\"#aec7e8\"><use href=\"#wtg\" x=\"158\" y=\"367\"/><use href=\"#wtg\" x=\"224\" y=\"288\"/><use href=\"#wtg\" x=\"397\" y=\"301\"/><use href=\"#wtg\" x=\"290\" y=\"210\"/><use href=\"#wtg\" x=\"53\" y=\"78\"/><use href=\"#wtg\" x=\"122\" y=\"80\"/><use href=\"#wtg\" x=\"266\" y=\"458\"/><use href=\"#wtg\" x=\"331\" y=\"379\"/></g><g fill=\"#1f77b4\"><use href=\"#wtg\" x=\"655\" y=\"651\"/><use href=\"#wtg\" x=\"721\" y=\"572\"/><use href=\"#wtg\" x=\"844\" y=\"875\"/><use href=\"#wtg\" x=\"781\" y=\"847\"/><use href=\"#wtg\" x=\"717\" y=\"820\"/><use href=\"#wtg\" x=\"654\" y=\"792\"/><use href=\"#wtg\" x=\"590\" y=\"765\"/></g><g fill=\"#ff7f0e\"><use href=\"#wtg\" x=\"547\" y=\"560\"/><use href=\"#wtg\" x=\"829\" y=\"663\"/><use href=\"#wtg\" x=\"613\" y=\"481\"/><use href=\"#wtg\" x=\"895\" y=\"584\"/><use href=\"#wtg\" x=\"787\" y=\"494\"/><use href=\"#wtg\" x=\"679\" y=\"403\"/></g><g fill=\"#ffbb78\"><use href=\"#wtg\" x=\"1045\" y=\"844\"/><use href=\"#wtg\" x=\"937\" y=\"753\"/><use href=\"#wtg\" x=\"1111\" y=\"765\"/><use href=\"#wtg\" x=\"1003\" y=\"675\"/><use href=\"#wtg\" x=\"1176\" y=\"687\"/><use href=\"#wtg\" x=\"1069\" y=\"596\"/><use href=\"#wtg\" x=\"961\" y=\"505\"/><use href=\"#wtg\" x=\"853\" y=\"415\"/></g><g fill=\"#c49c94\"><use href=\"#wtg\" x=\"463\" y=\"222\"/><use href=\"#wtg\" x=\"469\" y=\"79\"/><use href=\"#wtg\" x=\"538\" y=\"79\"/><use href=\"#wtg\" x=\"608\" y=\"80\"/><use href=\"#wtg\" x=\"677\" y=\"80\"/><use href=\"#wtg\" x=\"747\" y=\"81\"/><use href=\"#wtg\" x=\"571\" y=\"313\"/></g><g fill=\"#2ca02c\"><use href=\"#wtg\" x=\"1308\" y=\"529\"/><use href=\"#wtg\" x=\"1374\" y=\"451\"/><use href=\"#wtg\" x=\"1440\" y=\"373\"/><use href=\"#wtg\" x=\"1506\" y=\"294\"/><use href=\"#wtg\" x=\"1572\" y=\"216\"/><use href=\"#wtg\" x=\"1445\" y=\"633\"/></g><g fill=\"#98df8a\"><use href=\"#wtg\" x=\"1266\" y=\"361\"/><use href=\"#wtg\" x=\"1158\" y=\"270\"/><use href=\"#wtg\" x=\"1332\" y=\"282\"/><use href=\"#wtg\" x=\"1224\" y=\"192\"/><use href=\"#wtg\" x=\"1398\" y=\"204\"/></g><g fill=\"#d62728\"><use href=\"#wtg\" x=\"816\" y=\"81\"/><use href=\"#wtg\" x=\"885\" y=\"82\"/><use href=\"#wtg\" x=\"954\" y=\"82\"/><use href=\"#wtg\" x=\"1024\" y=\"83\"/><use href=\"#wtg\" x=\"1093\" y=\"84\"/><use href=\"#wtg\" x=\"1163\" y=\"84\"/><use href=\"#wtg\" x=\"1232\" y=\"85\"/><use href=\"#wtg\" x=\"1301\" y=\"85\"/></g><g fill=\"#ff9896\"><use href=\"#wtg\" x=\"1371\" y=\"85\"/><use href=\"#wtg\" x=\"1440\" y=\"86\"/><use href=\"#wtg\" x=\"1510\" y=\"87\"/><use href=\"#wtg\" x=\"1579\" y=\"87\"/><use href=\"#wtg\" x=\"1648\" y=\"87\"/><use href=\"#wtg\" x=\"1717\" y=\"88\"/><use href=\"#wtg\" x=\"1774\" y=\"128\"/><use href=\"#wtg\" x=\"1831\" y=\"167\"/></g><g fill=\"#9467bd\"><use href=\"#wtg\" x=\"1836\" y=\"239\"/><use href=\"#wtg\" x=\"1787\" y=\"288\"/><use href=\"#wtg\" x=\"1738\" y=\"337\"/><use href=\"#wtg\" x=\"1689\" y=\"386\"/><use href=\"#wtg\" x=\"1640\" y=\"436\"/><use href=\"#wtg\" x=\"1591\" y=\"484\"/><use href=\"#wtg\" x=\"1542\" y=\"534\"/><use href=\"#wtg\" x=\"1493\" y=\"583\"/></g><g fill=\"#c5b0d5\"><use href=\"#wtg\" x=\"1298\" y=\"779\"/><use href=\"#wtg\" x=\"1249\" y=\"829\"/><use href=\"#wtg\" x=\"1200\" y=\"878\"/><use href=\"#wtg\" x=\"1035\" y=\"957\"/><use href=\"#wtg\" x=\"972\" y=\"930\"/><use href=\"#wtg\" x=\"1102\" y=\"976\"/><use href=\"#wtg\" x=\"908\" y=\"903\"/><use href=\"#wtg\" x=\"1151\" y=\"927\"/></g><g fill=\"#8c564b\"><use href=\"#wtg\" x=\"526\" y=\"737\"/><use href=\"#wtg\" x=\"462\" y=\"710\"/><use href=\"#wtg\" x=\"374\" y=\"548\"/><use href=\"#wtg\" x=\"440\" y=\"469\"/><use href=\"#wtg\" x=\"505\" y=\"391\"/><use href=\"#wtg\" x=\"399\" y=\"681\"/><use href=\"#wtg\" x=\"335\" y=\"654\"/><use href=\"#wtg\" x=\"272\" y=\"626\"/></g><g fill=\"#e377c2\"><use href=\"#wtg\" x=\"45\" y=\"417\"/><use href=\"#wtg\" x=\"47\" y=\"346\"/><use href=\"#wtg\" x=\"48\" y=\"278\"/><use href=\"#wtg\" x=\"50\" y=\"208\"/><use href=\"#wtg\" x=\"208\" y=\"599\"/><use href=\"#wtg\" x=\"145\" y=\"572\"/><use href=\"#wtg\" x=\"81\" y=\"544\"/><use href=\"#wtg\" x=\"43\" y=\"486\"/></g></g><g id=\"OSSgrp\"><use href=\"#oss\" x=\"733.5\" y=\"312.5\"/></g></g><text filter=\"url(#bg_textbox)\" text-anchor=\"end\" font-family=\"sans-serif\" font-size=\"40\" fill=\"white\" x=\"1890\" y=\"998\"><tspan x=\"1890\" dy=\"-0.0em\">&#931;&#955; = 264936 m</tspan><tspan x=\"1890\" dy=\"-1.3em\">(+1) SS1: 13</tspan><tspan x=\"1890\" dy=\"-1.3em\">&#954; = 8, T = 95</tspan></text></svg>"
       ],
       "text/plain": [
-<<<<<<< HEAD
-       "<optiwindnet.api.WindFarmNetwork at 0x29efaff1040>"
-=======
        "<optiwindnet.api.WindFarmNetwork at 0x21627b020f0>"
->>>>>>> d1e7e5a2
       ]
      },
      "execution_count": 17,
@@ -871,19 +746,11 @@
     "deletable": true,
     "editable": true,
     "execution": {
-<<<<<<< HEAD
-     "iopub.execute_input": "2025-09-23T11:08:18.178488Z",
-     "iopub.status.busy": "2025-09-23T11:08:18.177488Z",
-     "iopub.status.idle": "2025-09-23T11:08:19.240074Z",
-     "shell.execute_reply": "2025-09-23T11:08:19.239550Z",
-     "shell.execute_reply.started": "2025-09-23T11:08:18.178488Z"
-=======
      "iopub.execute_input": "2025-09-17T18:10:04.884402Z",
      "iopub.status.busy": "2025-09-17T18:10:04.884402Z",
      "iopub.status.idle": "2025-09-17T18:10:05.951762Z",
      "shell.execute_reply": "2025-09-17T18:10:05.951762Z",
      "shell.execute_reply.started": "2025-09-17T18:10:04.884402Z"
->>>>>>> d1e7e5a2
     },
     "frozen": false
    },
@@ -894,21 +761,6 @@
   },
   {
    "cell_type": "code",
-<<<<<<< HEAD
-   "execution_count": 16,
-   "id": "92dfde90",
-   "metadata": {
-    "deletable": true,
-    "editable": true,
-    "execution": {
-     "iopub.execute_input": "2025-09-23T11:08:19.242090Z",
-     "iopub.status.busy": "2025-09-23T11:08:19.242090Z",
-     "iopub.status.idle": "2025-09-23T11:08:19.248288Z",
-     "shell.execute_reply": "2025-09-23T11:08:19.248288Z",
-     "shell.execute_reply.started": "2025-09-23T11:08:19.242090Z"
-    },
-    "frozen": false
-=======
    "execution_count": 19,
    "id": "4b66dedb-064c-4708-a4a8-8621db56d88f",
    "metadata": {
@@ -919,15 +771,11 @@
      "shell.execute_reply": "2025-09-17T18:10:05.957772Z",
      "shell.execute_reply.started": "2025-09-17T18:10:05.952771Z"
     }
->>>>>>> d1e7e5a2
    },
    "outputs": [
     {
      "data": {
       "text/plain": [
-<<<<<<< HEAD
-       "<optiwindnet.api.HGSRouter at 0x29ef4f4a300>"
-=======
        "{'router': 'HGSRouter',\n",
        " 'capacity': 8,\n",
        " 'solver_name': 'HGS-CVRP',\n",
@@ -948,7 +796,6 @@
        " 'timeLimit': 1,\n",
        " 'useSwapStar': True,\n",
        " 'runtime': 1.0}"
->>>>>>> d1e7e5a2
       ]
      },
      "execution_count": 19,
@@ -968,19 +815,11 @@
     "deletable": true,
     "editable": true,
     "execution": {
-<<<<<<< HEAD
-     "iopub.execute_input": "2025-09-23T11:08:19.250568Z",
-     "iopub.status.busy": "2025-09-23T11:08:19.249567Z",
-     "iopub.status.idle": "2025-09-23T11:08:19.258436Z",
-     "shell.execute_reply": "2025-09-23T11:08:19.257352Z",
-     "shell.execute_reply.started": "2025-09-23T11:08:19.250568Z"
-=======
      "iopub.execute_input": "2025-09-17T18:10:05.959935Z",
      "iopub.status.busy": "2025-09-17T18:10:05.958937Z",
      "iopub.status.idle": "2025-09-17T18:10:05.966525Z",
      "shell.execute_reply": "2025-09-17T18:10:05.965514Z",
      "shell.execute_reply.started": "2025-09-17T18:10:05.959935Z"
->>>>>>> d1e7e5a2
     },
     "frozen": false
    },
@@ -988,11 +827,7 @@
     {
      "data": {
       "text/plain": [
-<<<<<<< HEAD
-       "243320.14066103278"
-=======
        "243311.58718579228"
->>>>>>> d1e7e5a2
       ]
      },
      "execution_count": 20,
@@ -1005,8 +840,6 @@
    ]
   },
   {
-<<<<<<< HEAD
-=======
    "cell_type": "markdown",
    "id": "ce5e9095",
    "metadata": {
@@ -1019,7 +852,6 @@
    ]
   },
   {
->>>>>>> d1e7e5a2
    "cell_type": "code",
    "execution_count": 21,
    "id": "02a617ed",
@@ -1027,19 +859,11 @@
     "deletable": true,
     "editable": true,
     "execution": {
-<<<<<<< HEAD
-     "iopub.execute_input": "2025-09-23T11:08:19.259979Z",
-     "iopub.status.busy": "2025-09-23T11:08:19.259979Z",
-     "iopub.status.idle": "2025-09-23T11:08:19.270707Z",
-     "shell.execute_reply": "2025-09-23T11:08:19.269985Z",
-     "shell.execute_reply.started": "2025-09-23T11:08:19.259979Z"
-=======
      "iopub.execute_input": "2025-09-17T18:10:05.967528Z",
      "iopub.status.busy": "2025-09-17T18:10:05.966525Z",
      "iopub.status.idle": "2025-09-17T18:10:05.976960Z",
      "shell.execute_reply": "2025-09-17T18:10:05.975951Z",
      "shell.execute_reply.started": "2025-09-17T18:10:05.967528Z"
->>>>>>> d1e7e5a2
     },
     "frozen": false
    },
@@ -1047,17 +871,10 @@
     {
      "data": {
       "image/svg+xml": [
-<<<<<<< HEAD
-       "<svg xmlns=\"http://www.w3.org/2000/svg\" viewBox=\"0 0 1920 1028\"><defs><circle stroke=\"none\" stroke-width=\"2\" id=\"wtg\" r=\"12\"/><rect stroke=\"#111\" stroke-width=\"2\" id=\"oss\" width=\"21\" height=\"21\" fill=\"lawngreen\"/><filter x=\"-5%\" y=\"-5%\" id=\"bg_textbox\" width=\"110%\" height=\"110%\"><feFlood flood-opacity=\"0.6\" flood-color=\"black\" result=\"bg\"/><feMerge><feMergeNode in=\"bg\"/><feMergeNode in=\"SourceGraphic\"/></feMerge></filter></defs><g id=\"doggerA\"><path stroke=\"silver\" stroke-dasharray=\"15 7\" stroke-width=\"2\" id=\"border\" d=\"M1098 998 30 535 42 30 1727 39 1890 202z\" fill-rule=\"evenodd\" fill=\"#111\"/><g stroke=\"crimson\" stroke-width=\"4\" id=\"edges_unspecified\"><line x1=\"744\" y1=\"323\" x2=\"571\" y2=\"313\"/><line x1=\"397\" y1=\"301\" x2=\"571\" y2=\"313\"/><line x1=\"397\" y1=\"301\" x2=\"331\" y2=\"379\"/><line x1=\"266\" y1=\"458\" x2=\"331\" y2=\"379\"/><line x1=\"158\" y1=\"367\" x2=\"266\" y2=\"458\"/><line x1=\"158\" y1=\"367\" x2=\"47\" y2=\"346\"/><line x1=\"45\" y1=\"417\" x2=\"47\" y2=\"346\"/><line x1=\"45\" y1=\"417\" x2=\"43\" y2=\"486\"/><line x1=\"744\" y1=\"323\" x2=\"787\" y2=\"494\"/><line x1=\"744\" y1=\"323\" x2=\"853\" y2=\"415\"/><line x1=\"744\" y1=\"323\" x2=\"954\" y2=\"82\"/><line x1=\"744\" y1=\"323\" x2=\"679\" y2=\"403\"/><line x1=\"744\" y1=\"323\" x2=\"1158\" y2=\"270\"/><line x1=\"744\" y1=\"323\" x2=\"1224\" y2=\"192\"/><line x1=\"744\" y1=\"323\" x2=\"1266\" y2=\"361\"/><line x1=\"744\" y1=\"323\" x2=\"1024\" y2=\"83\"/><line x1=\"744\" y1=\"323\" x2=\"463\" y2=\"222\"/><line x1=\"744\" y1=\"323\" x2=\"895\" y2=\"584\"/><line x1=\"744\" y1=\"323\" x2=\"505\" y2=\"391\"/><line x1=\"440\" y1=\"469\" x2=\"505\" y2=\"391\"/><line x1=\"374\" y1=\"548\" x2=\"440\" y2=\"469\"/><line x1=\"374\" y1=\"548\" x2=\"335\" y2=\"654\"/><line x1=\"335\" y1=\"654\" x2=\"272\" y2=\"626\"/><line x1=\"272\" y1=\"626\" x2=\"208\" y2=\"599\"/><line x1=\"208\" y1=\"599\" x2=\"145\" y2=\"572\"/><line x1=\"145\" y1=\"572\" x2=\"81\" y2=\"544\"/><line x1=\"613\" y1=\"481\" x2=\"679\" y2=\"403\"/><line x1=\"547\" y1=\"560\" x2=\"613\" y2=\"481\"/><line x1=\"547\" y1=\"560\" x2=\"399\" y2=\"681\"/><line x1=\"462\" y1=\"710\" x2=\"399\" y2=\"681\"/><line x1=\"526\" y1=\"737\" x2=\"462\" y2=\"710\"/><line x1=\"590\" y1=\"765\" x2=\"526\" y2=\"737\"/><line x1=\"654\" y1=\"792\" x2=\"590\" y2=\"765\"/><line x1=\"721\" y1=\"572\" x2=\"787\" y2=\"494\"/><line x1=\"655\" y1=\"651\" x2=\"721\" y2=\"572\"/><line x1=\"655\" y1=\"651\" x2=\"717\" y2=\"820\"/><line x1=\"781\" y1=\"847\" x2=\"717\" y2=\"820\"/><line x1=\"844\" y1=\"875\" x2=\"781\" y2=\"847\"/><line x1=\"844\" y1=\"875\" x2=\"908\" y2=\"903\"/><line x1=\"972\" y1=\"930\" x2=\"908\" y2=\"903\"/><line x1=\"829\" y1=\"663\" x2=\"895\" y2=\"584\"/><line x1=\"937\" y1=\"753\" x2=\"829\" y2=\"663\"/><line x1=\"1045\" y1=\"844\" x2=\"937\" y2=\"753\"/><line x1=\"1045\" y1=\"844\" x2=\"1035\" y2=\"957\"/><line x1=\"1035\" y1=\"957\" x2=\"1102\" y2=\"976\"/><line x1=\"1102\" y1=\"976\" x2=\"1151\" y2=\"927\"/><line x1=\"1200\" y1=\"878\" x2=\"1151\" y2=\"927\"/><line x1=\"961\" y1=\"505\" x2=\"853\" y2=\"415\"/><line x1=\"1069\" y1=\"596\" x2=\"961\" y2=\"505\"/><line x1=\"1003\" y1=\"675\" x2=\"1069\" y2=\"596\"/><line x1=\"1111\" y1=\"765\" x2=\"1003\" y2=\"675\"/><line x1=\"1111\" y1=\"765\" x2=\"1176\" y2=\"687\"/><line x1=\"1176\" y1=\"687\" x2=\"1298\" y2=\"779\"/><line x1=\"1298\" y1=\"779\" x2=\"1249\" y2=\"829\"/><line x1=\"1374\" y1=\"451\" x2=\"1266\" y2=\"361\"/><line x1=\"1308\" y1=\"529\" x2=\"1374\" y2=\"451\"/><line x1=\"1308\" y1=\"529\" x2=\"1445\" y2=\"633\"/><line x1=\"1493\" y1=\"583\" x2=\"1445\" y2=\"633\"/><line x1=\"1542\" y1=\"534\" x2=\"1493\" y2=\"583\"/><line x1=\"1591\" y1=\"484\" x2=\"1542\" y2=\"534\"/><line x1=\"1640\" y1=\"436\" x2=\"1591\" y2=\"484\"/><line x1=\"1158\" y1=\"270\" x2=\"1332\" y2=\"282\"/><line x1=\"1440\" y1=\"373\" x2=\"1332\" y2=\"282\"/><line x1=\"1440\" y1=\"373\" x2=\"1506\" y2=\"294\"/><line x1=\"1506\" y1=\"294\" x2=\"1689\" y2=\"386\"/><line x1=\"1738\" y1=\"337\" x2=\"1689\" y2=\"386\"/><line x1=\"1787\" y1=\"288\" x2=\"1738\" y2=\"337\"/><line x1=\"1836\" y1=\"239\" x2=\"1787\" y2=\"288\"/><line x1=\"1224\" y1=\"192\" x2=\"1398\" y2=\"204\"/><line x1=\"1398\" y1=\"204\" x2=\"1572\" y2=\"216\"/><line x1=\"1572\" y1=\"216\" x2=\"1579\" y2=\"87\"/><line x1=\"1579\" y1=\"87\" x2=\"1648\" y2=\"87\"/><line x1=\"1648\" y1=\"87\" x2=\"1717\" y2=\"88\"/><line x1=\"1717\" y1=\"88\" x2=\"1774\" y2=\"128\"/><line x1=\"1774\" y1=\"128\" x2=\"1831\" y2=\"167\"/><line x1=\"1024\" y1=\"83\" x2=\"1093\" y2=\"84\"/><line x1=\"1093\" y1=\"84\" x2=\"1163\" y2=\"84\"/><line x1=\"1163\" y1=\"84\" x2=\"1232\" y2=\"85\"/><line x1=\"1232\" y1=\"85\" x2=\"1301\" y2=\"85\"/><line x1=\"1301\" y1=\"85\" x2=\"1371\" y2=\"85\"/><line x1=\"1371\" y1=\"85\" x2=\"1440\" y2=\"86\"/><line x1=\"1440\" y1=\"86\" x2=\"1510\" y2=\"87\"/><line x1=\"885\" y1=\"82\" x2=\"954\" y2=\"82\"/><line x1=\"816\" y1=\"81\" x2=\"885\" y2=\"82\"/><line x1=\"747\" y1=\"81\" x2=\"816\" y2=\"81\"/><line x1=\"677\" y1=\"80\" x2=\"747\" y2=\"81\"/><line x1=\"608\" y1=\"80\" x2=\"677\" y2=\"80\"/><line x1=\"538\" y1=\"79\" x2=\"608\" y2=\"80\"/><line x1=\"469\" y1=\"79\" x2=\"538\" y2=\"79\"/><line x1=\"290\" y1=\"210\" x2=\"463\" y2=\"222\"/><line x1=\"224\" y1=\"288\" x2=\"290\" y2=\"210\"/><line x1=\"224\" y1=\"288\" x2=\"48\" y2=\"278\"/><line x1=\"48\" y1=\"278\" x2=\"50\" y2=\"208\"/><line x1=\"50\" y1=\"208\" x2=\"53\" y2=\"78\"/><line x1=\"53\" y1=\"78\" x2=\"122\" y2=\"80\"/></g><g id=\"WTGgrp\"><g fill=\"#1f77b4\"><use href=\"#wtg\" x=\"571\" y=\"313\"/><use href=\"#wtg\" x=\"397\" y=\"301\"/><use href=\"#wtg\" x=\"331\" y=\"379\"/><use href=\"#wtg\" x=\"266\" y=\"458\"/><use href=\"#wtg\" x=\"158\" y=\"367\"/><use href=\"#wtg\" x=\"47\" y=\"346\"/><use href=\"#wtg\" x=\"45\" y=\"417\"/><use href=\"#wtg\" x=\"43\" y=\"486\"/></g><g fill=\"#aec7e8\"><use href=\"#wtg\" x=\"505\" y=\"391\"/><use href=\"#wtg\" x=\"440\" y=\"469\"/><use href=\"#wtg\" x=\"374\" y=\"548\"/><use href=\"#wtg\" x=\"335\" y=\"654\"/><use href=\"#wtg\" x=\"272\" y=\"626\"/><use href=\"#wtg\" x=\"208\" y=\"599\"/><use href=\"#wtg\" x=\"145\" y=\"572\"/><use href=\"#wtg\" x=\"81\" y=\"544\"/></g><g fill=\"#ff7f0e\"><use href=\"#wtg\" x=\"679\" y=\"403\"/><use href=\"#wtg\" x=\"613\" y=\"481\"/><use href=\"#wtg\" x=\"547\" y=\"560\"/><use href=\"#wtg\" x=\"399\" y=\"681\"/><use href=\"#wtg\" x=\"462\" y=\"710\"/><use href=\"#wtg\" x=\"526\" y=\"737\"/><use href=\"#wtg\" x=\"590\" y=\"765\"/><use href=\"#wtg\" x=\"654\" y=\"792\"/></g><g fill=\"#ffbb78\"><use href=\"#wtg\" x=\"787\" y=\"494\"/><use href=\"#wtg\" x=\"721\" y=\"572\"/><use href=\"#wtg\" x=\"655\" y=\"651\"/><use href=\"#wtg\" x=\"717\" y=\"820\"/><use href=\"#wtg\" x=\"781\" y=\"847\"/><use href=\"#wtg\" x=\"844\" y=\"875\"/><use href=\"#wtg\" x=\"908\" y=\"903\"/><use href=\"#wtg\" x=\"972\" y=\"930\"/></g><g fill=\"#2ca02c\"><use href=\"#wtg\" x=\"895\" y=\"584\"/><use href=\"#wtg\" x=\"829\" y=\"663\"/><use href=\"#wtg\" x=\"937\" y=\"753\"/><use href=\"#wtg\" x=\"1045\" y=\"844\"/><use href=\"#wtg\" x=\"1035\" y=\"957\"/><use href=\"#wtg\" x=\"1102\" y=\"976\"/><use href=\"#wtg\" x=\"1151\" y=\"927\"/><use href=\"#wtg\" x=\"1200\" y=\"878\"/></g><g fill=\"#98df8a\"><use href=\"#wtg\" x=\"853\" y=\"415\"/><use href=\"#wtg\" x=\"961\" y=\"505\"/><use href=\"#wtg\" x=\"1069\" y=\"596\"/><use href=\"#wtg\" x=\"1003\" y=\"675\"/><use href=\"#wtg\" x=\"1111\" y=\"765\"/><use href=\"#wtg\" x=\"1176\" y=\"687\"/><use href=\"#wtg\" x=\"1298\" y=\"779\"/><use href=\"#wtg\" x=\"1249\" y=\"829\"/></g><g fill=\"#d62728\"><use href=\"#wtg\" x=\"1266\" y=\"361\"/><use href=\"#wtg\" x=\"1374\" y=\"451\"/><use href=\"#wtg\" x=\"1308\" y=\"529\"/><use href=\"#wtg\" x=\"1445\" y=\"633\"/><use href=\"#wtg\" x=\"1493\" y=\"583\"/><use href=\"#wtg\" x=\"1542\" y=\"534\"/><use href=\"#wtg\" x=\"1591\" y=\"484\"/><use href=\"#wtg\" x=\"1640\" y=\"436\"/></g><g fill=\"#ff9896\"><use href=\"#wtg\" x=\"1158\" y=\"270\"/><use href=\"#wtg\" x=\"1332\" y=\"282\"/><use href=\"#wtg\" x=\"1440\" y=\"373\"/><use href=\"#wtg\" x=\"1506\" y=\"294\"/><use href=\"#wtg\" x=\"1689\" y=\"386\"/><use href=\"#wtg\" x=\"1738\" y=\"337\"/><use href=\"#wtg\" x=\"1787\" y=\"288\"/><use href=\"#wtg\" x=\"1836\" y=\"239\"/></g><g fill=\"#9467bd\"><use href=\"#wtg\" x=\"1224\" y=\"192\"/><use href=\"#wtg\" x=\"1398\" y=\"204\"/><use href=\"#wtg\" x=\"1572\" y=\"216\"/><use href=\"#wtg\" x=\"1579\" y=\"87\"/><use href=\"#wtg\" x=\"1648\" y=\"87\"/><use href=\"#wtg\" x=\"1717\" y=\"88\"/><use href=\"#wtg\" x=\"1774\" y=\"128\"/><use href=\"#wtg\" x=\"1831\" y=\"167\"/></g><g fill=\"#c5b0d5\"><use href=\"#wtg\" x=\"1024\" y=\"83\"/><use href=\"#wtg\" x=\"1093\" y=\"84\"/><use href=\"#wtg\" x=\"1163\" y=\"84\"/><use href=\"#wtg\" x=\"1232\" y=\"85\"/><use href=\"#wtg\" x=\"1301\" y=\"85\"/><use href=\"#wtg\" x=\"1371\" y=\"85\"/><use href=\"#wtg\" x=\"1440\" y=\"86\"/><use href=\"#wtg\" x=\"1510\" y=\"87\"/></g><g fill=\"#8c564b\"><use href=\"#wtg\" x=\"954\" y=\"82\"/><use href=\"#wtg\" x=\"885\" y=\"82\"/><use href=\"#wtg\" x=\"816\" y=\"81\"/><use href=\"#wtg\" x=\"747\" y=\"81\"/><use href=\"#wtg\" x=\"677\" y=\"80\"/><use href=\"#wtg\" x=\"608\" y=\"80\"/><use href=\"#wtg\" x=\"538\" y=\"79\"/><use href=\"#wtg\" x=\"469\" y=\"79\"/></g><g fill=\"#c49c94\"><use href=\"#wtg\" x=\"463\" y=\"222\"/><use href=\"#wtg\" x=\"290\" y=\"210\"/><use href=\"#wtg\" x=\"224\" y=\"288\"/><use href=\"#wtg\" x=\"48\" y=\"278\"/><use href=\"#wtg\" x=\"50\" y=\"208\"/><use href=\"#wtg\" x=\"53\" y=\"78\"/><use href=\"#wtg\" x=\"122\" y=\"80\"/></g></g><g id=\"OSSgrp\"><use href=\"#oss\" x=\"733.5\" y=\"312.5\"/></g></g><text filter=\"url(#bg_textbox)\" text-anchor=\"end\" font-family=\"sans-serif\" font-size=\"40\" fill=\"white\" x=\"1890\" y=\"998\"><tspan x=\"1890\" dy=\"-0.0em\">&#931;&#955; = 243320.0 m</tspan><tspan x=\"1890\" dy=\"-1.3em\">(+0) SS1: 12</tspan><tspan x=\"1890\" dy=\"-1.3em\">&#954; = 8, T = 95</tspan></text></svg>"
-      ],
-      "text/plain": [
-       "<optiwindnet.api.WindFarmNetwork at 0x29efaff1040>"
-=======
        "<svg xmlns=\"http://www.w3.org/2000/svg\" viewBox=\"0 0 1920 1028\"><defs><circle stroke=\"none\" stroke-width=\"2\" id=\"wtg\" r=\"12\"/><rect stroke=\"#111\" stroke-width=\"2\" id=\"oss\" width=\"21\" height=\"21\" fill=\"lawngreen\"/><filter x=\"-5%\" y=\"-5%\" id=\"bg_textbox\" width=\"110%\" height=\"110%\"><feFlood flood-opacity=\"0.6\" flood-color=\"black\" result=\"bg\"/><feMerge><feMergeNode in=\"bg\"/><feMergeNode in=\"SourceGraphic\"/></feMerge></filter></defs><g id=\"doggerA\"><path stroke=\"silver\" stroke-dasharray=\"15 7\" stroke-width=\"2\" id=\"border\" d=\"M1098 998 30 535 42 30 1727 39 1890 202z\" fill-rule=\"evenodd\" fill=\"#111\"/><g stroke=\"crimson\" stroke-width=\"4\" id=\"edges_unspecified\"><line x1=\"744\" y1=\"323\" x2=\"571\" y2=\"313\"/><line x1=\"397\" y1=\"301\" x2=\"571\" y2=\"313\"/><line x1=\"397\" y1=\"301\" x2=\"331\" y2=\"379\"/><line x1=\"266\" y1=\"458\" x2=\"331\" y2=\"379\"/><line x1=\"158\" y1=\"367\" x2=\"266\" y2=\"458\"/><line x1=\"158\" y1=\"367\" x2=\"47\" y2=\"346\"/><line x1=\"45\" y1=\"417\" x2=\"47\" y2=\"346\"/><line x1=\"45\" y1=\"417\" x2=\"43\" y2=\"486\"/><line x1=\"744\" y1=\"323\" x2=\"787\" y2=\"494\"/><line x1=\"744\" y1=\"323\" x2=\"853\" y2=\"415\"/><line x1=\"744\" y1=\"323\" x2=\"954\" y2=\"82\"/><line x1=\"744\" y1=\"323\" x2=\"679\" y2=\"403\"/><line x1=\"744\" y1=\"323\" x2=\"1158\" y2=\"270\"/><line x1=\"744\" y1=\"323\" x2=\"1224\" y2=\"192\"/><line x1=\"744\" y1=\"323\" x2=\"1266\" y2=\"361\"/><line x1=\"744\" y1=\"323\" x2=\"1024\" y2=\"83\"/><line x1=\"744\" y1=\"323\" x2=\"463\" y2=\"222\"/><line x1=\"744\" y1=\"323\" x2=\"895\" y2=\"584\"/><line x1=\"744\" y1=\"323\" x2=\"505\" y2=\"391\"/><line x1=\"440\" y1=\"469\" x2=\"505\" y2=\"391\"/><line x1=\"374\" y1=\"548\" x2=\"440\" y2=\"469\"/><line x1=\"374\" y1=\"548\" x2=\"335\" y2=\"654\"/><line x1=\"335\" y1=\"654\" x2=\"272\" y2=\"626\"/><line x1=\"272\" y1=\"626\" x2=\"208\" y2=\"599\"/><line x1=\"208\" y1=\"599\" x2=\"145\" y2=\"572\"/><line x1=\"145\" y1=\"572\" x2=\"81\" y2=\"544\"/><line x1=\"613\" y1=\"481\" x2=\"679\" y2=\"403\"/><line x1=\"547\" y1=\"560\" x2=\"613\" y2=\"481\"/><line x1=\"547\" y1=\"560\" x2=\"399\" y2=\"681\"/><line x1=\"462\" y1=\"710\" x2=\"399\" y2=\"681\"/><line x1=\"526\" y1=\"737\" x2=\"462\" y2=\"710\"/><line x1=\"590\" y1=\"765\" x2=\"526\" y2=\"737\"/><line x1=\"654\" y1=\"792\" x2=\"590\" y2=\"765\"/><line x1=\"721\" y1=\"572\" x2=\"787\" y2=\"494\"/><line x1=\"655\" y1=\"651\" x2=\"721\" y2=\"572\"/><line x1=\"655\" y1=\"651\" x2=\"717\" y2=\"820\"/><line x1=\"781\" y1=\"847\" x2=\"717\" y2=\"820\"/><line x1=\"844\" y1=\"875\" x2=\"781\" y2=\"847\"/><line x1=\"844\" y1=\"875\" x2=\"908\" y2=\"903\"/><line x1=\"972\" y1=\"930\" x2=\"908\" y2=\"903\"/><line x1=\"829\" y1=\"663\" x2=\"895\" y2=\"584\"/><line x1=\"937\" y1=\"753\" x2=\"829\" y2=\"663\"/><line x1=\"937\" y1=\"753\" x2=\"1003\" y2=\"675\"/><line x1=\"1111\" y1=\"765\" x2=\"1003\" y2=\"675\"/><line x1=\"1045\" y1=\"844\" x2=\"1111\" y2=\"765\"/><line x1=\"1045\" y1=\"844\" x2=\"1035\" y2=\"957\"/><line x1=\"1035\" y1=\"957\" x2=\"1102\" y2=\"976\"/><line x1=\"961\" y1=\"505\" x2=\"853\" y2=\"415\"/><line x1=\"1069\" y1=\"596\" x2=\"961\" y2=\"505\"/><line x1=\"1176\" y1=\"687\" x2=\"1069\" y2=\"596\"/><line x1=\"1176\" y1=\"687\" x2=\"1298\" y2=\"779\"/><line x1=\"1298\" y1=\"779\" x2=\"1249\" y2=\"829\"/><line x1=\"1249\" y1=\"829\" x2=\"1200\" y2=\"878\"/><line x1=\"1200\" y1=\"878\" x2=\"1151\" y2=\"927\"/><line x1=\"1374\" y1=\"451\" x2=\"1266\" y2=\"361\"/><line x1=\"1308\" y1=\"529\" x2=\"1374\" y2=\"451\"/><line x1=\"1308\" y1=\"529\" x2=\"1445\" y2=\"633\"/><line x1=\"1493\" y1=\"583\" x2=\"1445\" y2=\"633\"/><line x1=\"1542\" y1=\"534\" x2=\"1493\" y2=\"583\"/><line x1=\"1591\" y1=\"484\" x2=\"1542\" y2=\"534\"/><line x1=\"1640\" y1=\"436\" x2=\"1591\" y2=\"484\"/><line x1=\"1158\" y1=\"270\" x2=\"1332\" y2=\"282\"/><line x1=\"1440\" y1=\"373\" x2=\"1332\" y2=\"282\"/><line x1=\"1440\" y1=\"373\" x2=\"1506\" y2=\"294\"/><line x1=\"1506\" y1=\"294\" x2=\"1689\" y2=\"386\"/><line x1=\"1738\" y1=\"337\" x2=\"1689\" y2=\"386\"/><line x1=\"1787\" y1=\"288\" x2=\"1738\" y2=\"337\"/><line x1=\"1836\" y1=\"239\" x2=\"1787\" y2=\"288\"/><line x1=\"1224\" y1=\"192\" x2=\"1398\" y2=\"204\"/><line x1=\"1398\" y1=\"204\" x2=\"1572\" y2=\"216\"/><line x1=\"1572\" y1=\"216\" x2=\"1579\" y2=\"87\"/><line x1=\"1579\" y1=\"87\" x2=\"1648\" y2=\"87\"/><line x1=\"1648\" y1=\"87\" x2=\"1717\" y2=\"88\"/><line x1=\"1717\" y1=\"88\" x2=\"1774\" y2=\"128\"/><line x1=\"1774\" y1=\"128\" x2=\"1831\" y2=\"167\"/><line x1=\"1024\" y1=\"83\" x2=\"1093\" y2=\"84\"/><line x1=\"1093\" y1=\"84\" x2=\"1163\" y2=\"84\"/><line x1=\"1163\" y1=\"84\" x2=\"1232\" y2=\"85\"/><line x1=\"1232\" y1=\"85\" x2=\"1301\" y2=\"85\"/><line x1=\"1301\" y1=\"85\" x2=\"1371\" y2=\"85\"/><line x1=\"1371\" y1=\"85\" x2=\"1440\" y2=\"86\"/><line x1=\"1440\" y1=\"86\" x2=\"1510\" y2=\"87\"/><line x1=\"885\" y1=\"82\" x2=\"954\" y2=\"82\"/><line x1=\"816\" y1=\"81\" x2=\"885\" y2=\"82\"/><line x1=\"747\" y1=\"81\" x2=\"816\" y2=\"81\"/><line x1=\"677\" y1=\"80\" x2=\"747\" y2=\"81\"/><line x1=\"608\" y1=\"80\" x2=\"677\" y2=\"80\"/><line x1=\"538\" y1=\"79\" x2=\"608\" y2=\"80\"/><line x1=\"469\" y1=\"79\" x2=\"538\" y2=\"79\"/><line x1=\"290\" y1=\"210\" x2=\"463\" y2=\"222\"/><line x1=\"224\" y1=\"288\" x2=\"290\" y2=\"210\"/><line x1=\"224\" y1=\"288\" x2=\"48\" y2=\"278\"/><line x1=\"48\" y1=\"278\" x2=\"50\" y2=\"208\"/><line x1=\"50\" y1=\"208\" x2=\"53\" y2=\"78\"/><line x1=\"53\" y1=\"78\" x2=\"122\" y2=\"80\"/></g><g id=\"WTGgrp\"><g fill=\"#1f77b4\"><use href=\"#wtg\" x=\"571\" y=\"313\"/><use href=\"#wtg\" x=\"397\" y=\"301\"/><use href=\"#wtg\" x=\"331\" y=\"379\"/><use href=\"#wtg\" x=\"266\" y=\"458\"/><use href=\"#wtg\" x=\"158\" y=\"367\"/><use href=\"#wtg\" x=\"47\" y=\"346\"/><use href=\"#wtg\" x=\"45\" y=\"417\"/><use href=\"#wtg\" x=\"43\" y=\"486\"/></g><g fill=\"#aec7e8\"><use href=\"#wtg\" x=\"505\" y=\"391\"/><use href=\"#wtg\" x=\"440\" y=\"469\"/><use href=\"#wtg\" x=\"374\" y=\"548\"/><use href=\"#wtg\" x=\"335\" y=\"654\"/><use href=\"#wtg\" x=\"272\" y=\"626\"/><use href=\"#wtg\" x=\"208\" y=\"599\"/><use href=\"#wtg\" x=\"145\" y=\"572\"/><use href=\"#wtg\" x=\"81\" y=\"544\"/></g><g fill=\"#ff7f0e\"><use href=\"#wtg\" x=\"679\" y=\"403\"/><use href=\"#wtg\" x=\"613\" y=\"481\"/><use href=\"#wtg\" x=\"547\" y=\"560\"/><use href=\"#wtg\" x=\"399\" y=\"681\"/><use href=\"#wtg\" x=\"462\" y=\"710\"/><use href=\"#wtg\" x=\"526\" y=\"737\"/><use href=\"#wtg\" x=\"590\" y=\"765\"/><use href=\"#wtg\" x=\"654\" y=\"792\"/></g><g fill=\"#ffbb78\"><use href=\"#wtg\" x=\"787\" y=\"494\"/><use href=\"#wtg\" x=\"721\" y=\"572\"/><use href=\"#wtg\" x=\"655\" y=\"651\"/><use href=\"#wtg\" x=\"717\" y=\"820\"/><use href=\"#wtg\" x=\"781\" y=\"847\"/><use href=\"#wtg\" x=\"844\" y=\"875\"/><use href=\"#wtg\" x=\"908\" y=\"903\"/><use href=\"#wtg\" x=\"972\" y=\"930\"/></g><g fill=\"#2ca02c\"><use href=\"#wtg\" x=\"895\" y=\"584\"/><use href=\"#wtg\" x=\"829\" y=\"663\"/><use href=\"#wtg\" x=\"937\" y=\"753\"/><use href=\"#wtg\" x=\"1003\" y=\"675\"/><use href=\"#wtg\" x=\"1111\" y=\"765\"/><use href=\"#wtg\" x=\"1045\" y=\"844\"/><use href=\"#wtg\" x=\"1035\" y=\"957\"/><use href=\"#wtg\" x=\"1102\" y=\"976\"/></g><g fill=\"#98df8a\"><use href=\"#wtg\" x=\"853\" y=\"415\"/><use href=\"#wtg\" x=\"961\" y=\"505\"/><use href=\"#wtg\" x=\"1069\" y=\"596\"/><use href=\"#wtg\" x=\"1176\" y=\"687\"/><use href=\"#wtg\" x=\"1298\" y=\"779\"/><use href=\"#wtg\" x=\"1249\" y=\"829\"/><use href=\"#wtg\" x=\"1200\" y=\"878\"/><use href=\"#wtg\" x=\"1151\" y=\"927\"/></g><g fill=\"#d62728\"><use href=\"#wtg\" x=\"1266\" y=\"361\"/><use href=\"#wtg\" x=\"1374\" y=\"451\"/><use href=\"#wtg\" x=\"1308\" y=\"529\"/><use href=\"#wtg\" x=\"1445\" y=\"633\"/><use href=\"#wtg\" x=\"1493\" y=\"583\"/><use href=\"#wtg\" x=\"1542\" y=\"534\"/><use href=\"#wtg\" x=\"1591\" y=\"484\"/><use href=\"#wtg\" x=\"1640\" y=\"436\"/></g><g fill=\"#ff9896\"><use href=\"#wtg\" x=\"1158\" y=\"270\"/><use href=\"#wtg\" x=\"1332\" y=\"282\"/><use href=\"#wtg\" x=\"1440\" y=\"373\"/><use href=\"#wtg\" x=\"1506\" y=\"294\"/><use href=\"#wtg\" x=\"1689\" y=\"386\"/><use href=\"#wtg\" x=\"1738\" y=\"337\"/><use href=\"#wtg\" x=\"1787\" y=\"288\"/><use href=\"#wtg\" x=\"1836\" y=\"239\"/></g><g fill=\"#9467bd\"><use href=\"#wtg\" x=\"1224\" y=\"192\"/><use href=\"#wtg\" x=\"1398\" y=\"204\"/><use href=\"#wtg\" x=\"1572\" y=\"216\"/><use href=\"#wtg\" x=\"1579\" y=\"87\"/><use href=\"#wtg\" x=\"1648\" y=\"87\"/><use href=\"#wtg\" x=\"1717\" y=\"88\"/><use href=\"#wtg\" x=\"1774\" y=\"128\"/><use href=\"#wtg\" x=\"1831\" y=\"167\"/></g><g fill=\"#c5b0d5\"><use href=\"#wtg\" x=\"1024\" y=\"83\"/><use href=\"#wtg\" x=\"1093\" y=\"84\"/><use href=\"#wtg\" x=\"1163\" y=\"84\"/><use href=\"#wtg\" x=\"1232\" y=\"85\"/><use href=\"#wtg\" x=\"1301\" y=\"85\"/><use href=\"#wtg\" x=\"1371\" y=\"85\"/><use href=\"#wtg\" x=\"1440\" y=\"86\"/><use href=\"#wtg\" x=\"1510\" y=\"87\"/></g><g fill=\"#8c564b\"><use href=\"#wtg\" x=\"954\" y=\"82\"/><use href=\"#wtg\" x=\"885\" y=\"82\"/><use href=\"#wtg\" x=\"816\" y=\"81\"/><use href=\"#wtg\" x=\"747\" y=\"81\"/><use href=\"#wtg\" x=\"677\" y=\"80\"/><use href=\"#wtg\" x=\"608\" y=\"80\"/><use href=\"#wtg\" x=\"538\" y=\"79\"/><use href=\"#wtg\" x=\"469\" y=\"79\"/></g><g fill=\"#c49c94\"><use href=\"#wtg\" x=\"463\" y=\"222\"/><use href=\"#wtg\" x=\"290\" y=\"210\"/><use href=\"#wtg\" x=\"224\" y=\"288\"/><use href=\"#wtg\" x=\"48\" y=\"278\"/><use href=\"#wtg\" x=\"50\" y=\"208\"/><use href=\"#wtg\" x=\"53\" y=\"78\"/><use href=\"#wtg\" x=\"122\" y=\"80\"/></g></g><g id=\"OSSgrp\"><use href=\"#oss\" x=\"733.5\" y=\"312.5\"/></g></g><text filter=\"url(#bg_textbox)\" text-anchor=\"end\" font-family=\"sans-serif\" font-size=\"40\" fill=\"white\" x=\"1890\" y=\"998\"><tspan x=\"1890\" dy=\"-0.0em\">&#931;&#955; = 243312 m</tspan><tspan x=\"1890\" dy=\"-1.3em\">(+0) SS1: 12</tspan><tspan x=\"1890\" dy=\"-1.3em\">&#954; = 8, T = 95</tspan></text></svg>"
       ],
       "text/plain": [
        "<optiwindnet.api.WindFarmNetwork at 0x21627b020f0>"
->>>>>>> d1e7e5a2
       ]
      },
      "execution_count": 21,
@@ -1071,315 +888,6 @@
   },
   {
    "cell_type": "markdown",
-   "id": "454c5969",
-   "metadata": {
-    "deletable": true,
-    "editable": true,
-    "frozen": false
-   },
-   "source": [
-    "> Note that the HGSRouter always produces a network with **radial topology**.\n",
-    ">\n",
-    "> A **radial topology** means that each turbine is has at most two connections (maximum degree of 2). Constrast that with the default **branched topology**, where there is no limit on the number of connections of each turbine. See the figure below for an illustrative example."
-   ]
-  },
-  {
-   "cell_type": "code",
-   "execution_count": 19,
-   "id": "0251de67-d621-4087-ba09-08d1dfaaeab5",
-   "metadata": {
-    "editable": true,
-    "execution": {
-     "iopub.execute_input": "2025-09-23T11:08:19.271714Z",
-     "iopub.status.busy": "2025-09-23T11:08:19.271714Z",
-     "iopub.status.idle": "2025-09-23T11:08:19.280225Z",
-     "shell.execute_reply": "2025-09-23T11:08:19.279716Z",
-     "shell.execute_reply.started": "2025-09-23T11:08:19.271714Z"
-    },
-    "frozen": false
-   },
-   "outputs": [],
-   "source": [
-    "from optiwindnet.synthetic import toyfarm\n",
-    "from optiwindnet.api import ModelOptions"
-   ]
-  },
-  {
-   "cell_type": "code",
-   "execution_count": 20,
-   "id": "78b2a511-03a4-444c-aa4c-3840df2ecbb5",
-   "metadata": {
-    "editable": true,
-    "execution": {
-     "iopub.execute_input": "2025-09-23T11:08:19.281249Z",
-     "iopub.status.busy": "2025-09-23T11:08:19.281249Z",
-     "iopub.status.idle": "2025-09-23T11:08:19.726897Z",
-     "shell.execute_reply": "2025-09-23T11:08:19.726897Z",
-     "shell.execute_reply.started": "2025-09-23T11:08:19.281249Z"
-    },
-    "frozen": false
-   },
-   "outputs": [
-    {
-     "data": {
-      "image/svg+xml": [
-       "<?xml version=\"1.0\" encoding=\"utf-8\" standalone=\"no\"?>\n",
-       "<!DOCTYPE svg PUBLIC \"-//W3C//DTD SVG 1.1//EN\"\n",
-       "  \"http://www.w3.org/Graphics/SVG/1.1/DTD/svg11.dtd\">\n",
-       "<svg xmlns:xlink=\"http://www.w3.org/1999/xlink\" width=\"371.52pt\" height=\"233.756485pt\" viewBox=\"0 0 371.52 233.756485\" xmlns=\"http://www.w3.org/2000/svg\" version=\"1.1\">\n",
-       " <metadata>\n",
-       "  <rdf:RDF xmlns:dc=\"http://purl.org/dc/elements/1.1/\" xmlns:cc=\"http://creativecommons.org/ns#\" xmlns:rdf=\"http://www.w3.org/1999/02/22-rdf-syntax-ns#\">\n",
-       "   <cc:Work>\n",
-       "    <dc:type rdf:resource=\"http://purl.org/dc/dcmitype/StillImage\"/>\n",
-       "    <dc:date>2025-09-23T13:08:19.706264</dc:date>\n",
-       "    <dc:format>image/svg+xml</dc:format>\n",
-       "    <dc:creator>\n",
-       "     <cc:Agent>\n",
-       "      <dc:title>Matplotlib v3.10.6, https://matplotlib.org/</dc:title>\n",
-       "     </cc:Agent>\n",
-       "    </dc:creator>\n",
-       "   </cc:Work>\n",
-       "  </rdf:RDF>\n",
-       " </metadata>\n",
-       " <defs>\n",
-       "  <style type=\"text/css\">*{stroke-linejoin: round; stroke-linecap: butt}</style>\n",
-       " </defs>\n",
-       " <g id=\"figure_1\">\n",
-       "  <g id=\"patch_1\">\n",
-       "   <path d=\"M 0 233.756485 \n",
-       "L 371.52 233.756485 \n",
-       "L 371.52 0 \n",
-       "L 0 0 \n",
-       "L 0 233.756485 \n",
-       "z\n",
-       "\" style=\"fill: none\"/>\n",
-       "  </g>\n",
-       "  <g id=\"axes_1\">\n",
-       "   <g id=\"patch_2\">\n",
-       "    <path d=\"M 74.803731 32.520851 \n",
-       "L 56.598736 89.294159 \n",
-       "L 35.390856 139.498654 \n",
-       "L 15.309058 187.169464 \n",
-       "L 60.446184 216.353759 \n",
-       "L 116.56261 198.148765 \n",
-       "L 136.550568 148.601151 \n",
-       "L 161.418215 106.373071 \n",
-       "L 135.799846 72.590607 \n",
-       "z\n",
-       "\" clip-path=\"url(#p1209cf8169)\" style=\"fill: #111111; stroke-dasharray: 2.59,1.12; stroke-dashoffset: 0; stroke: #c0c0c0; stroke-width: 0.7; stroke-linejoin: miter\"/>\n",
-       "   </g>\n",
-       "   <g id=\"LineCollection_1\">\n",
-       "    <path d=\"M 74.803731 32.520851 \n",
-       "L 96.011611 72.965968 \n",
-       "\" clip-path=\"url(#p1209cf8169)\" style=\"fill: none; stroke: #dc143c; stroke-linecap: round\"/>\n",
-       "    <path d=\"M 96.011611 72.965968 \n",
-       "L 56.598736 89.294159 \n",
-       "\" clip-path=\"url(#p1209cf8169)\" style=\"fill: none; stroke: #dc143c; stroke-linecap: round\"/>\n",
-       "    <path d=\"M 56.598736 89.294159 \n",
-       "L 35.390856 139.498654 \n",
-       "\" clip-path=\"url(#p1209cf8169)\" style=\"fill: none; stroke: #dc143c; stroke-linecap: round\"/>\n",
-       "    <path d=\"M 35.390856 139.498654 \n",
-       "L 70.205562 125.704148 \n",
-       "\" clip-path=\"url(#p1209cf8169)\" style=\"fill: none; stroke: #dc143c; stroke-linecap: round\"/>\n",
-       "    <path d=\"M 135.799846 72.590607 \n",
-       "L 161.418215 106.373071 \n",
-       "\" clip-path=\"url(#p1209cf8169)\" style=\"fill: none; stroke: #dc143c; stroke-linecap: round\"/>\n",
-       "    <path d=\"M 161.418215 106.373071 \n",
-       "L 136.550568 148.601151 \n",
-       "\" clip-path=\"url(#p1209cf8169)\" style=\"fill: none; stroke: #dc143c; stroke-linecap: round\"/>\n",
-       "    <path d=\"M 136.550568 148.601151 \n",
-       "L 105.020268 115.475568 \n",
-       "\" clip-path=\"url(#p1209cf8169)\" style=\"fill: none; stroke: #dc143c; stroke-linecap: round\"/>\n",
-       "    <path d=\"M 15.309058 187.169464 \n",
-       "L 60.446184 216.353759 \n",
-       "\" clip-path=\"url(#p1209cf8169)\" style=\"fill: none; stroke: #dc143c; stroke-linecap: round\"/>\n",
-       "    <path d=\"M 60.446184 216.353759 \n",
-       "L 116.56261 198.148765 \n",
-       "\" clip-path=\"url(#p1209cf8169)\" style=\"fill: none; stroke: #dc143c; stroke-linecap: round\"/>\n",
-       "    <path d=\"M 116.56261 198.148765 \n",
-       "L 78.651178 170.278232 \n",
-       "\" clip-path=\"url(#p1209cf8169)\" style=\"fill: none; stroke: #dc143c; stroke-linecap: round\"/>\n",
-       "    <path d=\"M 105.020268 115.475568 \n",
-       "L 70.205562 125.704148 \n",
-       "\" clip-path=\"url(#p1209cf8169)\" style=\"fill: none; stroke: #dc143c; stroke-linecap: round\"/>\n",
-       "    <path d=\"M 78.651178 170.278232 \n",
-       "L 70.205562 125.704148 \n",
-       "\" clip-path=\"url(#p1209cf8169)\" style=\"fill: none; stroke: #dc143c; stroke-linecap: round\"/>\n",
-       "   </g>\n",
-       "   <g id=\"PathCollection_1\">\n",
-       "    <defs>\n",
-       "     <path id=\"m3f54c156a3\" d=\"M -2.95804 2.95804 \n",
-       "L 2.95804 2.95804 \n",
-       "L 2.95804 -2.95804 \n",
-       "L -2.95804 -2.95804 \n",
-       "z\n",
-       "\" style=\"stroke: #111111; stroke-width: 0.3\"/>\n",
-       "    </defs>\n",
-       "    <g>\n",
-       "     <use xlink:href=\"#m3f54c156a3\" x=\"70.205562\" y=\"125.704148\" style=\"fill: #7cfc00; stroke: #111111; stroke-width: 0.3\"/>\n",
-       "    </g>\n",
-       "   </g>\n",
-       "   <g id=\"PathCollection_2\">\n",
-       "    <defs>\n",
-       "     <path id=\"C0_0_1f83879f68\" d=\"M 0 2.95804 \n",
-       "C 0.784481 2.95804 1.536938 2.646362 2.09165 2.09165 \n",
-       "C 2.646362 1.536938 2.95804 0.784481 2.95804 -0 \n",
-       "C 2.95804 -0.784481 2.646362 -1.536938 2.09165 -2.09165 \n",
-       "C 1.536938 -2.646362 0.784481 -2.95804 0 -2.95804 \n",
-       "C -0.784481 -2.95804 -1.536938 -2.646362 -2.09165 -2.09165 \n",
-       "C -2.646362 -1.536938 -2.95804 -0.784481 -2.95804 0 \n",
-       "C -2.95804 0.784481 -2.646362 1.536938 -2.09165 2.09165 \n",
-       "C -1.536938 2.646362 -0.784481 2.95804 0 2.95804 \n",
-       "z\n",
-       "\"/>\n",
-       "    </defs>\n",
-       "    <use xlink:href=\"#C0_0_1f83879f68\" x=\"74.803731\" y=\"32.520851\" style=\"fill: #1f77b4\"/>\n",
-       "    <use xlink:href=\"#C0_0_1f83879f68\" x=\"56.598736\" y=\"89.294159\" style=\"fill: #1f77b4\"/>\n",
-       "    <use xlink:href=\"#C0_0_1f83879f68\" x=\"96.011611\" y=\"72.965968\" style=\"fill: #1f77b4\"/>\n",
-       "    <use xlink:href=\"#C0_0_1f83879f68\" x=\"135.799846\" y=\"72.590607\" style=\"fill: #aec7e8\"/>\n",
-       "    <use xlink:href=\"#C0_0_1f83879f68\" x=\"35.390856\" y=\"139.498654\" style=\"fill: #1f77b4\"/>\n",
-       "    <use xlink:href=\"#C0_0_1f83879f68\" x=\"105.020268\" y=\"115.475568\" style=\"fill: #aec7e8\"/>\n",
-       "    <use xlink:href=\"#C0_0_1f83879f68\" x=\"161.418215\" y=\"106.373071\" style=\"fill: #aec7e8\"/>\n",
-       "    <use xlink:href=\"#C0_0_1f83879f68\" x=\"15.309058\" y=\"187.169464\" style=\"fill: #ff7f0e\"/>\n",
-       "    <use xlink:href=\"#C0_0_1f83879f68\" x=\"78.651178\" y=\"170.278232\" style=\"fill: #ff7f0e\"/>\n",
-       "    <use xlink:href=\"#C0_0_1f83879f68\" x=\"136.550568\" y=\"148.601151\" style=\"fill: #aec7e8\"/>\n",
-       "    <use xlink:href=\"#C0_0_1f83879f68\" x=\"60.446184\" y=\"216.353759\" style=\"fill: #ff7f0e\"/>\n",
-       "    <use xlink:href=\"#C0_0_1f83879f68\" x=\"116.56261\" y=\"198.148765\" style=\"fill: #ff7f0e\"/>\n",
-       "   </g>\n",
-       "   <g id=\"text_1\">\n",
-       "    <text style=\"font-size: 12px; font-family: 'DejaVu Sans', 'Bitstream Vera Sans', 'Computer Modern Sans Serif', 'Lucida Grande', 'Verdana', 'Geneva', 'Lucid', 'Arial', 'Helvetica', 'Avant Garde', sans-serif; text-anchor: middle; fill: #888888\" x=\"88.363636\" y=\"16.318125\" transform=\"rotate(-0 88.363636 16.318125)\">Radial</text>\n",
-       "   </g>\n",
-       "  </g>\n",
-       "  <g id=\"axes_2\">\n",
-       "   <g id=\"patch_3\">\n",
-       "    <path d=\"M 269.596458 32.520851 \n",
-       "L 251.391464 89.294159 \n",
-       "L 230.183583 139.498654 \n",
-       "L 210.101785 187.169464 \n",
-       "L 255.238911 216.353759 \n",
-       "L 311.355337 198.148765 \n",
-       "L 331.343295 148.601151 \n",
-       "L 356.210942 106.373071 \n",
-       "L 330.592573 72.590607 \n",
-       "z\n",
-       "\" clip-path=\"url(#p6aea7eb2be)\" style=\"fill: #111111; stroke-dasharray: 2.59,1.12; stroke-dashoffset: 0; stroke: #c0c0c0; stroke-width: 0.7; stroke-linejoin: miter\"/>\n",
-       "   </g>\n",
-       "   <g id=\"LineCollection_2\">\n",
-       "    <path d=\"M 269.596458 32.520851 \n",
-       "L 290.804338 72.965968 \n",
-       "\" clip-path=\"url(#p6aea7eb2be)\" style=\"fill: none; stroke: #dc143c; stroke-linecap: round\"/>\n",
-       "    <path d=\"M 290.804338 72.965968 \n",
-       "L 251.391464 89.294159 \n",
-       "\" clip-path=\"url(#p6aea7eb2be)\" style=\"fill: none; stroke: #dc143c; stroke-linecap: round\"/>\n",
-       "    <path d=\"M 290.804338 72.965968 \n",
-       "L 330.592573 72.590607 \n",
-       "\" clip-path=\"url(#p6aea7eb2be)\" style=\"fill: none; stroke: #dc143c; stroke-linecap: round\"/>\n",
-       "    <path d=\"M 356.210942 106.373071 \n",
-       "L 331.343295 148.601151 \n",
-       "\" clip-path=\"url(#p6aea7eb2be)\" style=\"fill: none; stroke: #dc143c; stroke-linecap: round\"/>\n",
-       "    <path d=\"M 331.343295 148.601151 \n",
-       "L 299.812995 115.475568 \n",
-       "\" clip-path=\"url(#p6aea7eb2be)\" style=\"fill: none; stroke: #dc143c; stroke-linecap: round\"/>\n",
-       "    <path d=\"M 331.343295 148.601151 \n",
-       "L 311.355337 198.148765 \n",
-       "\" clip-path=\"url(#p6aea7eb2be)\" style=\"fill: none; stroke: #dc143c; stroke-linecap: round\"/>\n",
-       "    <path d=\"M 251.391464 89.294159 \n",
-       "L 264.998289 125.704148 \n",
-       "\" clip-path=\"url(#p6aea7eb2be)\" style=\"fill: none; stroke: #dc143c; stroke-linecap: round\"/>\n",
-       "    <path d=\"M 273.443905 170.278232 \n",
-       "L 230.183583 139.498654 \n",
-       "\" clip-path=\"url(#p6aea7eb2be)\" style=\"fill: none; stroke: #dc143c; stroke-linecap: round\"/>\n",
-       "    <path d=\"M 273.443905 170.278232 \n",
-       "L 255.238911 216.353759 \n",
-       "\" clip-path=\"url(#p6aea7eb2be)\" style=\"fill: none; stroke: #dc143c; stroke-linecap: round\"/>\n",
-       "    <path d=\"M 230.183583 139.498654 \n",
-       "L 264.998289 125.704148 \n",
-       "\" clip-path=\"url(#p6aea7eb2be)\" style=\"fill: none; stroke: #dc143c; stroke-linecap: round\"/>\n",
-       "    <path d=\"M 230.183583 139.498654 \n",
-       "L 210.101785 187.169464 \n",
-       "\" clip-path=\"url(#p6aea7eb2be)\" style=\"fill: none; stroke: #dc143c; stroke-linecap: round\"/>\n",
-       "    <path d=\"M 299.812995 115.475568 \n",
-       "L 264.998289 125.704148 \n",
-       "\" clip-path=\"url(#p6aea7eb2be)\" style=\"fill: none; stroke: #dc143c; stroke-linecap: round\"/>\n",
-       "   </g>\n",
-       "   <g id=\"PathCollection_3\">\n",
-       "    <g>\n",
-       "     <use xlink:href=\"#m3f54c156a3\" x=\"264.998289\" y=\"125.704148\" style=\"fill: #7cfc00; stroke: #111111; stroke-width: 0.3\"/>\n",
-       "    </g>\n",
-       "   </g>\n",
-       "   <g id=\"PathCollection_4\">\n",
-       "    <defs>\n",
-       "     <path id=\"C1_0_03d0448ba3\" d=\"M 0 2.95804 \n",
-       "C 0.784481 2.95804 1.536938 2.646362 2.09165 2.09165 \n",
-       "C 2.646362 1.536938 2.95804 0.784481 2.95804 -0 \n",
-       "C 2.95804 -0.784481 2.646362 -1.536938 2.09165 -2.09165 \n",
-       "C 1.536938 -2.646362 0.784481 -2.95804 0 -2.95804 \n",
-       "C -0.784481 -2.95804 -1.536938 -2.646362 -2.09165 -2.09165 \n",
-       "C -2.646362 -1.536938 -2.95804 -0.784481 -2.95804 0 \n",
-       "C -2.95804 0.784481 -2.646362 1.536938 -2.09165 2.09165 \n",
-       "C -1.536938 2.646362 -0.784481 2.95804 0 2.95804 \n",
-       "z\n",
-       "\"/>\n",
-       "    </defs>\n",
-       "    <use xlink:href=\"#C1_0_03d0448ba3\" x=\"269.596458\" y=\"32.520851\" style=\"fill: #1f77b4\"/>\n",
-       "    <use xlink:href=\"#C1_0_03d0448ba3\" x=\"251.391464\" y=\"89.294159\" style=\"fill: #1f77b4\"/>\n",
-       "    <use xlink:href=\"#C1_0_03d0448ba3\" x=\"290.804338\" y=\"72.965968\" style=\"fill: #1f77b4\"/>\n",
-       "    <use xlink:href=\"#C1_0_03d0448ba3\" x=\"330.592573\" y=\"72.590607\" style=\"fill: #1f77b4\"/>\n",
-       "    <use xlink:href=\"#C1_0_03d0448ba3\" x=\"230.183583\" y=\"139.498654\" style=\"fill: #aec7e8\"/>\n",
-       "    <use xlink:href=\"#C1_0_03d0448ba3\" x=\"299.812995\" y=\"115.475568\" style=\"fill: #ff7f0e\"/>\n",
-       "    <use xlink:href=\"#C1_0_03d0448ba3\" x=\"356.210942\" y=\"106.373071\" style=\"fill: #ff7f0e\"/>\n",
-       "    <use xlink:href=\"#C1_0_03d0448ba3\" x=\"210.101785\" y=\"187.169464\" style=\"fill: #aec7e8\"/>\n",
-       "    <use xlink:href=\"#C1_0_03d0448ba3\" x=\"273.443905\" y=\"170.278232\" style=\"fill: #aec7e8\"/>\n",
-       "    <use xlink:href=\"#C1_0_03d0448ba3\" x=\"331.343295\" y=\"148.601151\" style=\"fill: #ff7f0e\"/>\n",
-       "    <use xlink:href=\"#C1_0_03d0448ba3\" x=\"255.238911\" y=\"216.353759\" style=\"fill: #aec7e8\"/>\n",
-       "    <use xlink:href=\"#C1_0_03d0448ba3\" x=\"311.355337\" y=\"198.148765\" style=\"fill: #ff7f0e\"/>\n",
-       "   </g>\n",
-       "   <g id=\"text_2\">\n",
-       "    <text style=\"font-size: 12px; font-family: 'DejaVu Sans', 'Bitstream Vera Sans', 'Computer Modern Sans Serif', 'Lucida Grande', 'Verdana', 'Geneva', 'Lucid', 'Arial', 'Helvetica', 'Avant Garde', sans-serif; text-anchor: middle; fill: #888888\" x=\"283.156364\" y=\"16.318125\" transform=\"rotate(-0 283.156364 16.318125)\">Branched</text>\n",
-       "   </g>\n",
-       "  </g>\n",
-       " </g>\n",
-       " <defs>\n",
-       "  <clipPath id=\"p1209cf8169\">\n",
-       "   <rect x=\"7.2\" y=\"22.318125\" width=\"162.327273\" height=\"204.23836\"/>\n",
-       "  </clipPath>\n",
-       "  <clipPath id=\"p6aea7eb2be\">\n",
-       "   <rect x=\"201.992727\" y=\"22.318125\" width=\"162.327273\" height=\"204.23836\"/>\n",
-       "  </clipPath>\n",
-       " </defs>\n",
-       "</svg>\n"
-      ],
-      "text/plain": [
-       "<Figure size 640x480 with 2 Axes>"
-      ]
-     },
-     "metadata": {},
-     "output_type": "display_data"
-    }
-   ],
-   "source": [
-    "fig, (axl, axr) = plt.subplots(1, 2, facecolor='none')\n",
-    "\n",
-    "wfn_toy = WindFarmNetwork(L=toyfarm(), cables=4)\n",
-    "opt_milp = dict(mip_gap=0.001, time_limit=5, solver_name='ortools')\n",
-    "\n",
-    "axl.set_title('Radial', color='#888888')\n",
-    "wfn_toy.optimize(\n",
-    "    router=MILPRouter(**opt_milp,\n",
-    "                      model_options=ModelOptions(topology='radial', feeder_limit='minimum'))\n",
-    ")\n",
-    "wfn_toy.plot(ax=axl, infobox=False)\n",
-    "\n",
-    "axr.set_title('Branched', color='#888888');\n",
-    "wfn_toy.optimize(\n",
-    "    router=MILPRouter(**opt_milp,\n",
-    "                      model_options=ModelOptions(topology='branched', feeder_limit='minimum'))\n",
-    ")\n",
-    "wfn_toy.plot(ax=axr, infobox=False);"
-   ]
-  },
-  {
-   "cell_type": "markdown",
    "id": "fb0f3edb",
    "metadata": {
     "deletable": true,
@@ -1420,29 +928,17 @@
   },
   {
    "cell_type": "code",
-<<<<<<< HEAD
-   "execution_count": 21,
-=======
    "execution_count": 22,
->>>>>>> d1e7e5a2
    "id": "64e22c2f-1339-48b6-86a8-635874e8b382",
    "metadata": {
     "deletable": true,
     "editable": true,
     "execution": {
-<<<<<<< HEAD
-     "iopub.execute_input": "2025-09-23T11:08:19.726897Z",
-     "iopub.status.busy": "2025-09-23T11:08:19.726897Z",
-     "iopub.status.idle": "2025-09-23T11:08:39.985336Z",
-     "shell.execute_reply": "2025-09-23T11:08:39.985336Z",
-     "shell.execute_reply.started": "2025-09-23T11:08:19.726897Z"
-=======
      "iopub.execute_input": "2025-09-17T18:10:05.976960Z",
      "iopub.status.busy": "2025-09-17T18:10:05.976960Z",
      "iopub.status.idle": "2025-09-17T18:10:26.233109Z",
      "shell.execute_reply": "2025-09-17T18:10:26.232585Z",
      "shell.execute_reply.started": "2025-09-17T18:10:05.976960Z"
->>>>>>> d1e7e5a2
     },
     "frozen": false,
     "scrolled": true
@@ -1459,11 +955,7 @@
       "Parameters: max_time_in_seconds: 20 log_search_progress: true relative_gap_limit: 0.005\n",
       "Setting number of workers to 16\n",
       "\n",
-<<<<<<< HEAD
-      "Initial optimization model '': (model_fingerprint: 0x1ca9e24cf88b271e)\n",
-=======
       "Initial optimization model '': (model_fingerprint: 0x883d0ea4bfef9250)\n",
->>>>>>> d1e7e5a2
       "#Variables: 1'690 (#bools: 845 in floating point objective) (1'500 primary variables)\n",
       "  - 845 Booleans in [0,1]\n",
       "  - 750 in [0,7]\n",
@@ -1479,63 +971,6 @@
       "[Scaling] Objective coefficient relative error: 1.60816e-10\n",
       "[Scaling] Objective worst-case absolute error: 5.3597e-05\n",
       "[Scaling] Objective scaling factor: 2.09715e+06\n",
-<<<<<<< HEAD
-      "  5.57e-04s  0.00e+00d  [DetectDominanceRelations] \n",
-      "  1.65e-02s  0.00e+00d  [operations_research::sat::CpModelPresolver::PresolveToFixPoint] #num_loops=2 #num_dual_strengthening=1 \n",
-      "  8.41e-05s  0.00e+00d  [operations_research::sat::CpModelPresolver::ExtractEncodingFromLinear] #potential_supersets=730 \n",
-      "  3.39e-04s  0.00e+00d  [operations_research::sat::CpModelPresolver::DetectDuplicateColumns] \n",
-      "  4.47e-04s  0.00e+00d  [operations_research::sat::CpModelPresolver::DetectDuplicateConstraints] \n",
-      "[Symmetry] Graph for symmetry has 6'328 nodes and 11'931 arcs.\n",
-      "[Symmetry] Symmetry computation done. time: 0.0010884 dtime: 0.00115685\n",
-      "  3.38e-04s  0.00e+00d  [operations_research::sat::CpModelPresolver::DetectDuplicateConstraintsWithDifferentEnforcements] \n",
-      "  1.12e-02s  3.73e-03d  [operations_research::sat::CpModelPresolver::Probe] #probed=1'690 \n",
-      "  2.07e-03s  3.79e-04d  [MaxClique] Merged 635(1'926 literals) into 330(1'316 literals) at_most_ones. \n",
-      "  5.65e-04s  0.00e+00d  [DetectDominanceRelations] \n",
-      "  5.30e-03s  0.00e+00d  [operations_research::sat::CpModelPresolver::PresolveToFixPoint] #num_loops=1 #num_dual_strengthening=1 \n",
-      "  6.48e-04s  0.00e+00d  [operations_research::sat::CpModelPresolver::ProcessAtMostOneAndLinear] \n",
-      "  4.19e-04s  0.00e+00d  [operations_research::sat::CpModelPresolver::DetectDuplicateConstraints] \n",
-      "  7.13e-04s  0.00e+00d  [operations_research::sat::CpModelPresolver::DetectDuplicateConstraintsWithDifferentEnforcements] \n",
-      "  4.86e-04s  1.43e-05d  [operations_research::sat::CpModelPresolver::DetectDominatedLinearConstraints] #relevant_constraints=193 #num_inclusions=96 \n",
-      "  5.08e-05s  0.00e+00d  [operations_research::sat::CpModelPresolver::DetectDifferentVariables] \n",
-      "  6.47e-03s  3.72e-04d  [operations_research::sat::CpModelPresolver::ProcessSetPPC] #relevant_constraints=427 #num_inclusions=425 \n",
-      "  4.29e-04s  0.00e+00d  [operations_research::sat::CpModelPresolver::FindAlmostIdenticalLinearConstraints] \n",
-      "  1.50e-03s  2.83e-04d  [operations_research::sat::CpModelPresolver::FindBigAtMostOneAndLinearOverlap] \n",
-      "  7.18e-04s  3.25e-04d  [operations_research::sat::CpModelPresolver::FindBigVerticalLinearOverlap] \n",
-      "  1.26e-04s  1.24e-05d  [operations_research::sat::CpModelPresolver::FindBigHorizontalLinearOverlap] #linears=179 \n",
-      "  6.11e-05s  0.00e+00d  [operations_research::sat::CpModelPresolver::MergeClauses] \n",
-      "  6.32e-04s  0.00e+00d  [DetectDominanceRelations] \n",
-      "  7.19e-03s  0.00e+00d  [operations_research::sat::CpModelPresolver::PresolveToFixPoint] #num_loops=1 #num_dual_strengthening=1 \n",
-      "  1.00e-03s  0.00e+00d  [DetectDominanceRelations] \n",
-      "  7.58e-03s  0.00e+00d  [operations_research::sat::CpModelPresolver::PresolveToFixPoint] #num_loops=1 #num_dual_strengthening=1 \n",
-      "  3.55e-04s  0.00e+00d  [operations_research::sat::CpModelPresolver::DetectDuplicateColumns] \n",
-      "  6.46e-04s  0.00e+00d  [operations_research::sat::CpModelPresolver::DetectDuplicateConstraints] \n",
-      "[Symmetry] Graph for symmetry has 5'717 nodes and 9'866 arcs.\n",
-      "[Symmetry] Symmetry computation done. time: 0.0008608 dtime: 0.00104489\n",
-      "[SAT presolve] num removable Booleans: 0 / 845\n",
-      "[SAT presolve] num trivial clauses: 0\n",
-      "[SAT presolve] [0s] clauses:70 literals:140 vars:140 one_side_vars:140 simple_definition:0 singleton_clauses:0\n",
-      "[SAT presolve] [0.000426s] clauses:70 literals:140 vars:140 one_side_vars:140 simple_definition:0 singleton_clauses:0\n",
-      "[SAT presolve] [0.0005982s] clauses:70 literals:140 vars:140 one_side_vars:140 simple_definition:0 singleton_clauses:0\n",
-      "  1.08e-03s  0.00e+00d  [operations_research::sat::CpModelPresolver::DetectDuplicateConstraintsWithDifferentEnforcements] \n",
-      "  1.73e-02s  3.45e-03d  [operations_research::sat::CpModelPresolver::Probe] #probed=1'690 \n",
-      "  7.41e-04s  3.69e-04d  [MaxClique] \n",
-      "  4.20e-04s  0.00e+00d  [DetectDominanceRelations] \n",
-      "  4.22e-03s  0.00e+00d  [operations_research::sat::CpModelPresolver::PresolveToFixPoint] #num_loops=1 #num_dual_strengthening=1 \n",
-      "  3.94e-04s  0.00e+00d  [operations_research::sat::CpModelPresolver::ProcessAtMostOneAndLinear] \n",
-      "  1.48e-03s  0.00e+00d  [operations_research::sat::CpModelPresolver::DetectDuplicateConstraints] \n",
-      "  7.27e-04s  0.00e+00d  [operations_research::sat::CpModelPresolver::DetectDuplicateConstraintsWithDifferentEnforcements] \n",
-      "  5.50e-04s  1.07e-05d  [operations_research::sat::CpModelPresolver::DetectDominatedLinearConstraints] #relevant_constraints=192 #num_inclusions=95 \n",
-      "  1.09e-04s  0.00e+00d  [operations_research::sat::CpModelPresolver::DetectDifferentVariables] \n",
-      "  4.58e-04s  6.76e-06d  [operations_research::sat::CpModelPresolver::ProcessSetPPC] #relevant_constraints=426 \n",
-      "  9.39e-05s  0.00e+00d  [operations_research::sat::CpModelPresolver::FindAlmostIdenticalLinearConstraints] \n",
-      "  1.07e-03s  2.79e-04d  [operations_research::sat::CpModelPresolver::FindBigAtMostOneAndLinearOverlap] \n",
-      "  6.47e-04s  3.25e-04d  [operations_research::sat::CpModelPresolver::FindBigVerticalLinearOverlap] \n",
-      "  2.88e-04s  1.24e-05d  [operations_research::sat::CpModelPresolver::FindBigHorizontalLinearOverlap] #linears=179 \n",
-      "  6.69e-05s  0.00e+00d  [operations_research::sat::CpModelPresolver::MergeClauses] \n",
-      "  8.35e-04s  0.00e+00d  [DetectDominanceRelations] \n",
-      "  7.27e-03s  0.00e+00d  [operations_research::sat::CpModelPresolver::PresolveToFixPoint] #num_loops=1 #num_dual_strengthening=1 \n",
-      "  1.31e-03s  0.00e+00d  [operations_research::sat::CpModelPresolver::ExpandObjective] #entries=7'754 #tight_variables=845 #tight_constraints=95 \n",
-=======
       "  6.47e-04s  0.00e+00d  [DetectDominanceRelations] \n",
       "  1.20e-02s  0.00e+00d  [operations_research::sat::CpModelPresolver::PresolveToFixPoint] #num_loops=2 #num_dual_strengthening=1 \n",
       "  1.05e-04s  0.00e+00d  [operations_research::sat::CpModelPresolver::ExtractEncodingFromLinear] #potential_supersets=730 \n",
@@ -1591,7 +1026,6 @@
       "  5.61e-04s  0.00e+00d  [DetectDominanceRelations] \n",
       "  6.51e-03s  0.00e+00d  [operations_research::sat::CpModelPresolver::PresolveToFixPoint] #num_loops=1 #num_dual_strengthening=1 \n",
       "  6.51e-04s  0.00e+00d  [operations_research::sat::CpModelPresolver::ExpandObjective] #entries=7'754 #tight_variables=845 #tight_constraints=95 \n",
->>>>>>> d1e7e5a2
       "\n",
       "Presolve summary:\n",
       "  - 0 affine relations were detected.\n",
@@ -1609,11 +1043,7 @@
       "  - rule 'variables: detect fully reified value encoding' was applied 845 times.\n",
       "  - rule 'variables: detect half reified value encoding' was applied 1'690 times.\n",
       "\n",
-<<<<<<< HEAD
-      "Presolved optimization model '': (model_fingerprint: 0x4c137ca78c049677)\n",
-=======
       "Presolved optimization model '': (model_fingerprint: 0x988de63819a82e82)\n",
->>>>>>> d1e7e5a2
       "#Variables: 1'690 (#bools: 750 in objective) (1'500 primary variables)\n",
       "  - 845 Booleans in [0,1]\n",
       "  - 750 in [0,7]\n",
@@ -1625,16 +1055,6 @@
       "#kLinear3: 4\n",
       "#kLinearN: 188 (#terms: 2'523)\n",
       "[Symmetry] Graph for symmetry has 5'717 nodes and 9'866 arcs.\n",
-<<<<<<< HEAD
-      "[Symmetry] Symmetry computation done. time: 0.0006776 dtime: 0.00104362\n",
-      "\n",
-      "Preloading model.\n",
-      "#Bound   0.15s best:inf   next:[160817.074,2309766.32] initial_domain\n",
-      "#1       0.15s best:243320.141 next:[160817.074,243320.141] complete_hint\n",
-      "#Model   0.15s var:1690/1690 constraints:2307/2307\n",
-      "\n",
-      "Starting search at 0.15s with 16 workers.\n",
-=======
       "[Symmetry] Symmetry computation done. time: 0.0012072 dtime: 0.00104362\n",
       "\n",
       "Preloading model.\n",
@@ -1643,56 +1063,11 @@
       "#Model   0.12s var:1690/1690 constraints:2307/2307\n",
       "\n",
       "Starting search at 0.13s with 16 workers.\n",
->>>>>>> d1e7e5a2
       "11 full problem subsolvers: [core, default_lp, lb_tree_search, max_lp, no_lp, objective_lb_search, probing, pseudo_costs, quick_restart, quick_restart_no_lp, reduced_costs]\n",
       "5 first solution subsolvers: [fj(2), fs_random, fs_random_no_lp, fs_random_quick_restart_no_lp]\n",
       "11 interleaved subsolvers: [feasibility_pump, graph_arc_lns, graph_cst_lns, graph_dec_lns, graph_var_lns, lb_relax_lns, ls, ls_lin, rins/rens, rnd_cst_lns, rnd_var_lns]\n",
       "3 helper subsolvers: [neighborhood_helper, synchronization_agent, update_gap_integral]\n",
       "\n",
-<<<<<<< HEAD
-      "#Bound   0.21s best:243320.141 next:[162472.38,243320.141] am1_presolve (num_literals=750 num_am1=34 increase=3471428032 work_done=2720)\n",
-      "#Bound   0.23s best:243320.141 next:[188354.862,243320.141] quick_restart\n",
-      "#Bound   0.23s best:243320.141 next:[189781.728,243320.141] reduced_costs\n",
-      "#Bound   0.27s best:243320.141 next:[189787.863,243320.141] reduced_costs\n",
-      "#Bound   0.28s best:243320.141 next:[189880.947,243320.141] pseudo_costs\n",
-      "#Bound   0.29s best:243320.141 next:[189886.17,243320.141] reduced_costs\n",
-      "#Bound   0.30s best:243320.141 next:[223973.897,243320.141] max_lp\n",
-      "#2       0.33s best:243311.587 next:[223973.897,243311.587] quick_restart_no_lp (fixed_bools=0/898)\n",
-      "#3       0.36s best:243295.975 next:[223973.897,243295.975] quick_restart_no_lp (fixed_bools=0/898)\n",
-      "#Bound   0.47s best:243295.975 next:[225385.939,243295.975] max_lp\n",
-      "#Bound   0.49s best:243295.975 next:[225492.229,243295.975] lb_tree_search\n",
-      "#4       0.50s best:243295.34 next:[225492.229,243295.34] quick_restart_no_lp (fixed_bools=0/920)\n",
-      "#5       0.51s best:242452.081 next:[225492.229,242452.081] rins_lp_lns (d=5.00e-01 s=23 t=0.10 p=0.00 stall=0 h=base)\n",
-      "#6       0.52s best:242451.446 next:[225492.229,242451.446] rins_lp_lns (d=5.00e-01 s=23 t=0.10 p=0.00 stall=0 h=base) [combined with: quick_restart_no_lp...]\n",
-      "#Bound   0.66s best:242451.446 next:[226110.959,242451.446] max_lp\n",
-      "#Bound   0.68s best:242451.446 next:[226273.297,242451.446] lb_tree_search\n",
-      "#Bound   0.92s best:242451.446 next:[226518.351,242451.446] max_lp\n",
-      "#Bound   0.92s best:242451.446 next:[226563.242,242451.446] lb_tree_search\n",
-      "#7       1.08s best:242043.138 next:[226563.242,242043.138] quick_restart_no_lp (fixed_bools=0/944)\n",
-      "#Bound   1.18s best:242043.138 next:[226957.188,242043.138] lb_tree_search\n",
-      "#Bound   1.21s best:242043.138 next:[226990.815,242043.138] max_lp\n",
-      "#Bound   1.54s best:242043.138 next:[227472.946,242043.138] max_lp\n",
-      "#8       1.65s best:241866.111 next:[227472.946,241866.111] graph_cst_lns (d=8.14e-01 s=33 t=0.10 p=1.00 stall=2 h=base)\n",
-      "#9       2.27s best:241281.171 next:[227472.946,241281.171] lb_relax_lns_int_h (d=5.00e-01 s=35 t=0.50 p=0.00 stall=0 h=base)\n",
-      "#10      2.28s best:241104.144 next:[227472.946,241104.144] lb_relax_lns_int_h (d=5.00e-01 s=35 t=0.50 p=0.00 stall=0 h=base) [combined with: graph_cst_lns (d=8.1...]\n",
-      "#Bound   2.56s best:241104.144 next:[227789.346,241104.144] max_lp\n",
-      "#Bound   3.70s best:241104.144 next:[227792.858,241104.144] lb_tree_search\n",
-      "#Bound   4.51s best:241104.144 next:[228049.802,241104.144] max_lp\n",
-      "#Bound   5.03s best:241104.144 next:[228206.693,241104.144] max_lp\n",
-      "#Bound   6.35s best:241104.144 next:[228359.768,241104.144] max_lp\n",
-      "#Bound   7.76s best:241104.144 next:[228501.209,241104.144] max_lp\n",
-      "#Bound   9.15s best:241104.144 next:[228626.598,241104.144] max_lp\n",
-      "#Bound  12.36s best:241104.144 next:[228672.707,241104.144] lb_tree_search\n",
-      "#Bound  14.12s best:241104.144 next:[228773.659,241104.144] lb_tree_search\n",
-      "#Bound  15.92s best:241104.144 next:[228877.499,241104.144] lb_tree_search\n",
-      "#Bound  17.71s best:241104.144 next:[229009.825,241104.144] lb_tree_search\n",
-      "#Bound  19.52s best:241104.144 next:[229136.565,241104.144] lb_tree_search\n",
-      "\n",
-      "Task timing                                n [     min,      max]      avg      dev     time         n [     min,      max]      avg      dev    dtime\n",
-      "                           'core':         1 [  19.85s,   19.85s]   19.85s   0.00ns   19.85s         1 [  12.95s,   12.95s]   12.95s   0.00ns   12.95s\n",
-      "                     'default_lp':         1 [  19.85s,   19.85s]   19.85s   0.00ns   19.85s         1 [   4.62s,    4.62s]    4.62s   0.00ns    4.62s\n",
-      "               'feasibility_pump':        84 [ 84.10us, 678.67ms]  98.57ms 199.08ms    8.28s        17 [163.16ms, 322.49ms] 225.74ms  43.90ms    3.84s\n",
-=======
       "#Bound   0.18s best:243311.587 next:[162472.38,243311.587] am1_presolve (num_literals=750 num_am1=34 increase=3471428032 work_done=2720)\n",
       "#Bound   0.20s best:243311.587 next:[188354.862,243311.587] objective_lb_search\n",
       "#Bound   0.20s best:243311.587 next:[189781.728,243311.587] pseudo_costs\n",
@@ -1731,53 +1106,11 @@
       "                           'core':         1 [  19.87s,   19.87s]   19.87s   0.00ns   19.87s         1 [  12.70s,   12.70s]   12.70s   0.00ns   12.70s\n",
       "                     'default_lp':         1 [  19.91s,   19.91s]   19.91s   0.00ns   19.91s         1 [   5.92s,    5.92s]    5.92s   0.00ns    5.92s\n",
       "               'feasibility_pump':        19 [ 17.23ms, 706.69ms] 468.24ms 145.30ms    8.90s        18 [163.16ms, 322.49ms] 223.59ms  43.57ms    4.02s\n",
->>>>>>> d1e7e5a2
       "                             'fj':         0 [  0.00ns,   0.00ns]   0.00ns   0.00ns   0.00ns         0 [  0.00ns,   0.00ns]   0.00ns   0.00ns   0.00ns\n",
       "                             'fj':         0 [  0.00ns,   0.00ns]   0.00ns   0.00ns   0.00ns         0 [  0.00ns,   0.00ns]   0.00ns   0.00ns   0.00ns\n",
       "                      'fs_random':         0 [  0.00ns,   0.00ns]   0.00ns   0.00ns   0.00ns         0 [  0.00ns,   0.00ns]   0.00ns   0.00ns   0.00ns\n",
       "                'fs_random_no_lp':         0 [  0.00ns,   0.00ns]   0.00ns   0.00ns   0.00ns         0 [  0.00ns,   0.00ns]   0.00ns   0.00ns   0.00ns\n",
       "  'fs_random_quick_restart_no_lp':         0 [  0.00ns,   0.00ns]   0.00ns   0.00ns   0.00ns         0 [  0.00ns,   0.00ns]   0.00ns   0.00ns   0.00ns\n",
-<<<<<<< HEAD
-      "                  'graph_arc_lns':        32 [ 11.46ms, 723.81ms] 275.21ms 201.46ms    8.81s        32 [916.00ns, 100.21ms]  60.64ms  45.63ms    1.94s\n",
-      "                  'graph_cst_lns':        34 [ 16.62ms,    1.75s] 304.57ms 320.00ms   10.36s        34 [339.00ns, 102.39ms]  56.70ms  47.19ms    1.93s\n",
-      "                  'graph_dec_lns':        32 [ 12.74ms, 907.24ms] 262.92ms 225.17ms    8.41s        32 [ 10.00ns, 100.32ms]  52.30ms  47.72ms    1.67s\n",
-      "                  'graph_var_lns':        34 [ 14.25ms,    1.18s] 252.35ms 236.66ms    8.58s        34 [ 10.00ns, 100.43ms]  55.27ms  46.18ms    1.88s\n",
-      "                   'lb_relax_lns':         8 [387.19ms,    1.96s]    1.18s 595.78ms    9.47s         8 [ 89.19ms, 557.39ms] 348.88ms 189.80ms    2.79s\n",
-      "                 'lb_tree_search':         1 [  19.85s,   19.85s]   19.85s   0.00ns   19.85s         1 [   1.17s,    1.17s]    1.17s   0.00ns    1.17s\n",
-      "                             'ls':        41 [183.20ms, 240.98ms] 206.18ms  16.27ms    8.45s        41 [100.00ms, 100.04ms] 100.01ms   5.62us    4.10s\n",
-      "                         'ls_lin':        41 [180.05ms, 249.85ms] 205.61ms  17.49ms    8.43s        41 [100.01ms, 100.04ms] 100.01ms   7.70us    4.10s\n",
-      "                         'max_lp':         1 [  19.85s,   19.85s]   19.85s   0.00ns   19.85s         1 [   3.90s,    3.90s]    3.90s   0.00ns    3.90s\n",
-      "                          'no_lp':         1 [  19.85s,   19.85s]   19.85s   0.00ns   19.85s         1 [  11.52s,   11.52s]   11.52s   0.00ns   11.52s\n",
-      "            'objective_lb_search':         1 [  19.85s,   19.85s]   19.85s   0.00ns   19.85s         1 [   6.29s,    6.29s]    6.29s   0.00ns    6.29s\n",
-      "                        'probing':         1 [  19.85s,   19.85s]   19.85s   0.00ns   19.85s         1 [   1.23s,    1.23s]    1.23s   0.00ns    1.23s\n",
-      "                   'pseudo_costs':         1 [  19.84s,   19.84s]   19.84s   0.00ns   19.84s         1 [   4.08s,    4.08s]    4.08s   0.00ns    4.08s\n",
-      "                  'quick_restart':         1 [  19.85s,   19.85s]   19.85s   0.00ns   19.85s         1 [   4.87s,    4.87s]    4.87s   0.00ns    4.87s\n",
-      "            'quick_restart_no_lp':         1 [  19.94s,   19.94s]   19.94s   0.00ns   19.94s         1 [   9.42s,    9.42s]    9.42s   0.00ns    9.42s\n",
-      "                  'reduced_costs':         1 [  19.85s,   19.85s]   19.85s   0.00ns   19.85s         1 [   5.30s,    5.30s]    5.30s   0.00ns    5.30s\n",
-      "                      'rins/rens':        38 [  1.29ms, 556.42ms] 250.73ms 185.02ms    9.53s        31 [141.51us, 100.15ms]  71.65ms  39.61ms    2.22s\n",
-      "                    'rnd_cst_lns':        33 [ 20.36ms, 840.13ms] 310.84ms 223.60ms   10.26s        33 [137.00ns, 100.43ms]  58.58ms  43.45ms    1.93s\n",
-      "                    'rnd_var_lns':        35 [ 18.92ms, 829.74ms] 245.58ms 192.95ms    8.60s        35 [151.00ns, 100.25ms]  49.37ms  45.43ms    1.73s\n",
-      "\n",
-      "Search stats                        Bools  Conflicts  Branches  Restarts  BoolPropag  IntegerPropag\n",
-      "                           'core':    879    268'292   585'047    27'909   4'031'610     11'829'069\n",
-      "                     'default_lp':    917        487    21'103    10'312     108'585        458'176\n",
-      "                      'fs_random':      0          0         0         0           0              0\n",
-      "                'fs_random_no_lp':      0          0         0         0           0              0\n",
-      "  'fs_random_quick_restart_no_lp':      0          0         0         0           0              0\n",
-      "                 'lb_tree_search':    845          0    30'766    17'337     127'434        355'424\n",
-      "                         'max_lp':    845        201     9'666     5'169      46'691        205'599\n",
-      "                          'no_lp':    845    145'053   254'933    23'324   9'745'562     31'476'689\n",
-      "            'objective_lb_search':    896        663    16'183     8'546      88'318        375'916\n",
-      "                        'probing':    866         10     2'068     1'775      13'543         46'250\n",
-      "                   'pseudo_costs':    845        835    28'620    13'869     142'075        661'021\n",
-      "                  'quick_restart':    881        110    32'904    17'310     137'024        592'446\n",
-      "            'quick_restart_no_lp':  1'187     43'564   954'303    28'849   4'909'103     18'556'213\n",
-      "                  'reduced_costs':    846        595    30'679    13'800     122'569        604'254\n",
-      "\n",
-      "SAT stats                           ClassicMinim  LitRemoved  LitLearned  LitForgotten  Subsumed  MClauses  MDecisions  MLitTrue  MSubsumed  MLitRemoved  MReused\n",
-      "                           'core':       256'862   2'582'917  16'922'046    15'599'430     2'175     9'368      98'312         0        727       11'146    1'236\n",
-      "                     'default_lp':           459      25'780      50'102             0         2       985       7'643         0          5           31        2\n",
-=======
       "                  'graph_arc_lns':        36 [ 17.16ms, 478.60ms] 240.55ms 165.45ms    8.66s        36 [ 60.27us, 100.23ms]  58.71ms  45.40ms    2.11s\n",
       "                  'graph_cst_lns':        30 [ 13.07ms, 698.68ms] 322.84ms 225.63ms    9.69s        30 [ 10.00ns, 100.38ms]  59.19ms  44.95ms    1.78s\n",
       "                  'graph_dec_lns':        33 [ 12.60ms, 773.23ms] 272.52ms 233.27ms    8.99s        33 [ 10.00ns, 100.22ms]  53.17ms  48.60ms    1.75s\n",
@@ -1817,171 +1150,10 @@
       "SAT stats                           ClassicMinim  LitRemoved  LitLearned  LitForgotten  Subsumed  MClauses  MDecisions  MLitTrue  MSubsumed  MLitRemoved  MReused\n",
       "                           'core':       251'505   2'862'168  18'078'806    15'924'749     2'239     7'771      81'762         0        586        8'933    1'598\n",
       "                     'default_lp':           723      22'775      81'936             0         2       630       4'747         0          7           61       10\n",
->>>>>>> d1e7e5a2
       "                      'fs_random':             0           0           0             0         0         0           0         0          0            0        0\n",
       "                'fs_random_no_lp':             0           0           0             0         0         0           0         0          0            0        0\n",
       "  'fs_random_quick_restart_no_lp':             0           0           0             0         0         0           0         0          0            0        0\n",
       "                 'lb_tree_search':             0           0           0             0         0     1'710      13'500         0          0            0        0\n",
-<<<<<<< HEAD
-      "                         'max_lp':           195      14'125      45'809             0         0       380       3'000         0          0            0        0\n",
-      "                          'no_lp':       142'392   1'585'255  11'531'844    10'257'196       738     5'907      41'273         0        115        1'810    3'564\n",
-      "            'objective_lb_search':           651      44'287      36'084             0         1       770       6'034         0          0            0        0\n",
-      "                        'probing':             7         397       2'492             0         0         0           0         0          0            0        0\n",
-      "                   'pseudo_costs':           760      47'745     171'559             0         6     1'331      10'503         0          1            4        0\n",
-      "                  'quick_restart':           100       4'808      15'308             0         0     1'719      13'518         0          0            0        0\n",
-      "            'quick_restart_no_lp':        40'702   1'536'083   4'651'901     3'342'486       190    10'404      65'029         0      1'046        9'560      668\n",
-      "                  'reduced_costs':           555      22'243     105'017             0         1     1'330      10'500         0          0            0        0\n",
-      "\n",
-      "Lp stats                  Component  Iterations  AddedCuts  OPTIMAL  DUAL_F.  DUAL_U.\n",
-      "           'default_lp':          1      60'122      4'166    2'891        2       26\n",
-      "       'lb_tree_search':          1       6'623      3'101      191        1        0\n",
-      "               'max_lp':          1      28'512      3'630    1'354       49       20\n",
-      "  'objective_lb_search':          1      77'021      3'478    2'609        2       23\n",
-      "              'probing':          1       8'996      5'627      241        0        3\n",
-      "         'pseudo_costs':          1      58'264      4'038    3'162      182      152\n",
-      "        'quick_restart':          1      38'840      4'073    1'334        1       19\n",
-      "        'reduced_costs':          1      67'618      3'588    2'097      276      119\n",
-      "\n",
-      "Lp dimension                  Final dimension of first component\n",
-      "           'default_lp':   1010 rows, 1596 columns, 7432 entries\n",
-      "       'lb_tree_search':  4123 rows, 1690 columns, 49432 entries\n",
-      "               'max_lp':   1000 rows, 1690 columns, 8697 entries\n",
-      "  'objective_lb_search':   1006 rows, 1596 columns, 9463 entries\n",
-      "              'probing':  2571 rows, 1596 columns, 43296 entries\n",
-      "         'pseudo_costs':  1479 rows, 1690 columns, 13585 entries\n",
-      "        'quick_restart':  1625 rows, 1596 columns, 20601 entries\n",
-      "        'reduced_costs':  1379 rows, 1690 columns, 13636 entries\n",
-      "\n",
-      "Lp debug                  CutPropag  CutEqPropag  Adjust  Overflow     Bad  BadScaling\n",
-      "           'default_lp':          0            0   2'906         0   9'321           0\n",
-      "       'lb_tree_search':          0            3     192         0  63'941           0\n",
-      "               'max_lp':          0            0   1'421         0  36'796           0\n",
-      "  'objective_lb_search':          0            0   2'619         0  10'162           0\n",
-      "              'probing':          0           22     236         0  55'335           0\n",
-      "         'pseudo_costs':          0            0   3'440         0  12'043           0\n",
-      "        'quick_restart':          0            8   1'345         0  22'026           0\n",
-      "        'reduced_costs':          0            0   2'481         0  18'767           0\n",
-      "\n",
-      "Lp pool                   Constraints  Updates  Simplif  Merged  Shortened  Split  Strenghtened     Cuts/Call\n",
-      "           'default_lp':        6'966       47        0       0          0     36            96   4'166/8'882\n",
-      "       'lb_tree_search':        6'253      619        0       0          0    939            33   3'101/6'014\n",
-      "               'max_lp':        6'782      311        0       0          0    535            44   3'630/6'823\n",
-      "  'objective_lb_search':        6'278       49        0       0          0     24           142   3'478/7'247\n",
-      "              'probing':        8'427      425        0       0          0    381           301  5'627/11'370\n",
-      "         'pseudo_costs':        7'190       90        0       0          0     70           129   4'038/8'865\n",
-      "        'quick_restart':        6'873      177        0       0          0    169            96   4'073/8'316\n",
-      "        'reduced_costs':        6'740      165        0       0          0    113            78   3'588/6'832\n",
-      "\n",
-      "Lp Cut            pseudo_costs  default_lp  max_lp  quick_restart  reduced_costs  lb_tree_search  probing  objective_lb_search\n",
-      "          CG_FF:            40          45      28             28             29               5       32                   28\n",
-      "           CG_K:            22          20      22             12              5               1       25                   13\n",
-      "          CG_KL:             3           4       4              3              -               -        4                    2\n",
-      "           CG_R:            48          65      48             33             52              18       66                   46\n",
-      "          CG_RB:            98         116      65             82             86              56      140                  104\n",
-      "         CG_RBP:            36          55      21             34             24               4       69                   68\n",
-      "             IB:         1'337       1'271     398            974          1'148               -      714                  944\n",
-      "       MIR_1_FF:           131         228     152            229            122             161      352                  159\n",
-      "        MIR_1_K:            40          74      19             85             15               2       88                   63\n",
-      "       MIR_1_KL:            13          30       1             39              3               5       48                   26\n",
-      "        MIR_1_R:             -           4       3              3              -               -       10                    1\n",
-      "       MIR_1_RB:            74         133      71            120             75              54      221                   84\n",
-      "      MIR_1_RBP:            26          79      26            106             17              16      167                   72\n",
-      "       MIR_2_FF:           157         171     216            216            152             201      279                  180\n",
-      "        MIR_2_K:            35          92      25             90             26               8       90                   79\n",
-      "       MIR_2_KL:            14          14       8             18              1               2       37                   22\n",
-      "        MIR_2_R:            18          11       5             11              7               8       16                   10\n",
-      "       MIR_2_RB:           164         180     211            179            172             188      266                  147\n",
-      "      MIR_2_RBP:            50          92      50            131             46              35      194                  105\n",
-      "       MIR_3_FF:           170         142     233            143            158             190      164                  121\n",
-      "        MIR_3_K:            58          60      48             98             27              25      107                   74\n",
-      "       MIR_3_KL:            24          16       4             21              3               2       14                    6\n",
-      "        MIR_3_R:            19           4      13              6             12              11       16                   10\n",
-      "       MIR_3_RB:           187         140     204            138            169             193      196                  132\n",
-      "      MIR_3_RBP:            56          70      66             93             57              63      151                   75\n",
-      "       MIR_4_FF:            96          83     172             65            107             163      121                   79\n",
-      "        MIR_4_K:            48          49      50             57             24              37       70                   46\n",
-      "       MIR_4_KL:             6           7       5              -              3               2        9                    4\n",
-      "        MIR_4_R:            15           3      12              5             12               6        7                    5\n",
-      "       MIR_4_RB:           128         106     158             75            130             116      133                   75\n",
-      "      MIR_4_RBP:            52          53      62             60             42              67       97                   40\n",
-      "       MIR_5_FF:            68          45     121             43             57             129       85                   46\n",
-      "        MIR_5_K:            38          43      35             33             18              34       59                   33\n",
-      "       MIR_5_KL:             3           3       4              1              6               6       10                    -\n",
-      "        MIR_5_R:            14           4      15              -              8              12        7                    2\n",
-      "       MIR_5_RB:            85          58     115             36             79             103       89                   34\n",
-      "      MIR_5_RBP:            25          29      35             38             19              51       57                   23\n",
-      "       MIR_6_FF:            43          28      88             21             46              95       43                   25\n",
-      "        MIR_6_K:            26          22      33             23             25              37       33                   25\n",
-      "       MIR_6_KL:            10           3      18              7             22              19       15                    7\n",
-      "        MIR_6_R:             9           2       9              2              9               8        4                    4\n",
-      "       MIR_6_RB:            51          21      53             14             44              46       43                   26\n",
-      "      MIR_6_RBP:            30          19      47             26             31              51       46                   26\n",
-      "   ZERO_HALF_FF:            37          54      20             41             28               6       51                   34\n",
-      "    ZERO_HALF_K:            11          12       3             11              6               -       15                   11\n",
-      "   ZERO_HALF_KL:             1           -       -              2              3               -        1                    2\n",
-      "    ZERO_HALF_R:           349         293     527            487            364             706      942                  279\n",
-      "   ZERO_HALF_RB:            57          79      89             96             77             127      167                   58\n",
-      "  ZERO_HALF_RBP:            16          34      18             38             22              32       57                   23\n",
-      "\n",
-      "LNS stats           Improv/Calls  Closed  Difficulty  TimeLimit\n",
-      "  'graph_arc_lns':          1/32     47%    3.04e-01       0.10\n",
-      "  'graph_cst_lns':          5/34     47%    4.81e-01       0.10\n",
-      "  'graph_dec_lns':          3/32     53%    7.94e-01       0.10\n",
-      "  'graph_var_lns':          1/34     50%    6.45e-01       0.10\n",
-      "   'lb_relax_lns':           3/8     50%    4.45e-01       0.50\n",
-      "      'rins/rens':         30/37     49%    4.35e-01       0.10\n",
-      "    'rnd_cst_lns':          3/33     48%    6.23e-01       0.10\n",
-      "    'rnd_var_lns':          3/35     51%    7.43e-01       0.10\n",
-      "\n",
-      "LS stats                                    Batches  Restarts/Perturbs  LinMoves  GenMoves  CompoundMoves  Bactracks  WeightUpdates  ScoreComputed\n",
-      "                         'ls_lin_restart':        4                  3    49'741         0              0          0          8'228      1'814'099\n",
-      "                'ls_lin_restart_compound':        3                  3         0    43'384          4'282     19'547            221      1'324'704\n",
-      "        'ls_lin_restart_compound_perturb':        7                  4         0   106'959          9'006     48'968            497      3'130'240\n",
-      "                   'ls_lin_restart_decay':        6                  5    91'775         0              0          0          1'496      2'074'521\n",
-      "          'ls_lin_restart_decay_compound':        4                  3         0    52'241          8'438     21'887            120      1'727'819\n",
-      "  'ls_lin_restart_decay_compound_perturb':        7                  4         0    87'945         14'492     36'708            159      2'808'999\n",
-      "           'ls_lin_restart_decay_perturb':        5                  4    77'257         0              0          0          1'279      1'767'426\n",
-      "                 'ls_lin_restart_perturb':        5                  5    65'458         0              0          0         11'020      2'352'449\n",
-      "                             'ls_restart':        4                  3    50'125         0              0          0          6'904      1'882'031\n",
-      "                    'ls_restart_compound':       10                  6         0   144'809         13'805     65'489            549      4'347'219\n",
-      "            'ls_restart_compound_perturb':        6                  4         0    90'707          9'017     40'827            512      2'678'311\n",
-      "                       'ls_restart_decay':        5                  5    76'899         0              0          0          1'272      1'747'994\n",
-      "              'ls_restart_decay_compound':        6                  5         0    78'058         13'759     32'136            208      2'222'190\n",
-      "      'ls_restart_decay_compound_perturb':        1                  1         0    12'770          2'257      5'255             49        373'725\n",
-      "               'ls_restart_decay_perturb':        5                  4    76'665         0              0          0          1'243      1'753'511\n",
-      "                     'ls_restart_perturb':        4                  3    49'609         0              0          0          6'664      1'872'833\n",
-      "\n",
-      "Solutions (10)            Num    Rank\n",
-      "        'complete_hint':    1   [1,1]\n",
-      "        'graph_cst_lns':    1   [8,8]\n",
-      "   'lb_relax_lns_int_h':    2  [9,10]\n",
-      "  'quick_restart_no_lp':    4   [2,7]\n",
-      "          'rins_lp_lns':    2   [5,6]\n",
-      "\n",
-      "Objective bounds     Num\n",
-      "    'am1_presolve':    1\n",
-      "  'initial_domain':    1\n",
-      "  'lb_tree_search':   10\n",
-      "          'max_lp':   12\n",
-      "    'pseudo_costs':    1\n",
-      "   'quick_restart':    1\n",
-      "   'reduced_costs':    3\n",
-      "\n",
-      "Solution repositories    Added  Queried  Synchro\n",
-      "  'feasible solutions':     81      584       50\n",
-      "   'fj solution hints':      0        0        0\n",
-      "        'lp solutions':    128       19       99\n",
-      "                'pump':    336       19\n",
-      "\n",
-      "Clauses shared      Num\n",
-      "  'quick_restart':    1\n",
-      "\n",
-      "[Scaling] scaled_objective_bound: 229137 corrected_bound: 229137 delta: -1.0003e-06\n",
-      "CpSolverResponse summary:\n",
-      "status: FEASIBLE\n",
-      "objective: 241104.1441382698\n",
-      "best_bound: 229136.564610051\n",
-=======
       "                         'max_lp':            97       5'483      20'693             0         0       380       3'000         0          0            0        0\n",
       "                          'no_lp':       144'318   1'767'590  11'633'699    10'218'479       650     5'093      34'108         0        108        1'193    3'715\n",
       "            'objective_lb_search':           522      42'143      22'758             0         0       950       7'500         0          0            0        0\n",
@@ -2139,7 +1311,6 @@
       "status: FEASIBLE\n",
       "objective: 240742.1231357091\n",
       "best_bound: 229074.004259635\n",
->>>>>>> d1e7e5a2
       "integers: 0\n",
       "booleans: 0\n",
       "conflicts: 0\n",
@@ -2148,19 +1319,11 @@
       "integer_propagations: 0\n",
       "restarts: 0\n",
       "lp_iterations: 0\n",
-<<<<<<< HEAD
-      "walltime: 20.1462\n",
-      "usertime: 20.1462\n",
-      "deterministic_time: 93.4995\n",
-      "gap_integral: 879.814\n",
-      "solution_fingerprint: 0xee4c149db2925d59\n",
-=======
       "walltime: 20.1384\n",
       "usertime: 20.1384\n",
       "deterministic_time: 95.5174\n",
       "gap_integral: 896.323\n",
       "solution_fingerprint: 0x3856540257f2eea4\n",
->>>>>>> d1e7e5a2
       "\n"
      ]
     }
@@ -2171,21 +1334,6 @@
   },
   {
    "cell_type": "code",
-<<<<<<< HEAD
-   "execution_count": 22,
-   "id": "c4d1f9b9",
-   "metadata": {
-    "deletable": true,
-    "editable": true,
-    "execution": {
-     "iopub.execute_input": "2025-09-23T11:08:39.987557Z",
-     "iopub.status.busy": "2025-09-23T11:08:39.985336Z",
-     "iopub.status.idle": "2025-09-23T11:08:39.992751Z",
-     "shell.execute_reply": "2025-09-23T11:08:39.992751Z",
-     "shell.execute_reply.started": "2025-09-23T11:08:39.987557Z"
-    },
-    "frozen": false
-=======
    "execution_count": 23,
    "id": "d2c2a59c-cf3b-455b-b90a-a8f2abedf512",
    "metadata": {
@@ -2196,18 +1344,11 @@
      "shell.execute_reply": "2025-09-17T18:10:26.241553Z",
      "shell.execute_reply.started": "2025-09-17T18:10:26.235082Z"
     }
->>>>>>> d1e7e5a2
    },
    "outputs": [
     {
      "data": {
       "text/plain": [
-<<<<<<< HEAD
-       "<optiwindnet.api.MILPRouter at 0x29ef4e52930>"
-      ]
-     },
-     "execution_count": 22,
-=======
        "{'router': 'MILPRouter',\n",
        " 'capacity': 8,\n",
        " 'solver_name': 'ortools',\n",
@@ -2223,7 +1364,6 @@
       ]
      },
      "execution_count": 23,
->>>>>>> d1e7e5a2
      "metadata": {},
      "output_type": "execute_result"
     }
@@ -2234,29 +1374,17 @@
   },
   {
    "cell_type": "code",
-<<<<<<< HEAD
-   "execution_count": 23,
-=======
    "execution_count": 24,
->>>>>>> d1e7e5a2
    "id": "acd659f9",
    "metadata": {
     "deletable": true,
     "editable": true,
     "execution": {
-<<<<<<< HEAD
-     "iopub.execute_input": "2025-09-23T11:08:39.993758Z",
-     "iopub.status.busy": "2025-09-23T11:08:39.993758Z",
-     "iopub.status.idle": "2025-09-23T11:08:40.001267Z",
-     "shell.execute_reply": "2025-09-23T11:08:40.000760Z",
-     "shell.execute_reply.started": "2025-09-23T11:08:39.993758Z"
-=======
      "iopub.execute_input": "2025-09-17T18:10:26.243562Z",
      "iopub.status.busy": "2025-09-17T18:10:26.242575Z",
      "iopub.status.idle": "2025-09-17T18:10:26.250327Z",
      "shell.execute_reply": "2025-09-17T18:10:26.249318Z",
      "shell.execute_reply.started": "2025-09-17T18:10:26.243562Z"
->>>>>>> d1e7e5a2
     },
     "frozen": false
    },
@@ -2264,17 +1392,10 @@
     {
      "data": {
       "text/plain": [
-<<<<<<< HEAD
-       "241104.1441382698"
-      ]
-     },
-     "execution_count": 23,
-=======
        "240742.12313570912"
       ]
      },
      "execution_count": 24,
->>>>>>> d1e7e5a2
      "metadata": {},
      "output_type": "execute_result"
     }
@@ -2285,29 +1406,17 @@
   },
   {
    "cell_type": "code",
-<<<<<<< HEAD
-   "execution_count": 24,
-=======
    "execution_count": 25,
->>>>>>> d1e7e5a2
    "id": "1569125c",
    "metadata": {
     "deletable": true,
     "editable": true,
     "execution": {
-<<<<<<< HEAD
-     "iopub.execute_input": "2025-09-23T11:08:40.002276Z",
-     "iopub.status.busy": "2025-09-23T11:08:40.002276Z",
-     "iopub.status.idle": "2025-09-23T11:08:40.013124Z",
-     "shell.execute_reply": "2025-09-23T11:08:40.012801Z",
-     "shell.execute_reply.started": "2025-09-23T11:08:40.002276Z"
-=======
      "iopub.execute_input": "2025-09-17T18:10:26.251328Z",
      "iopub.status.busy": "2025-09-17T18:10:26.251328Z",
      "iopub.status.idle": "2025-09-17T18:10:26.263830Z",
      "shell.execute_reply": "2025-09-17T18:10:26.263442Z",
      "shell.execute_reply.started": "2025-09-17T18:10:26.251328Z"
->>>>>>> d1e7e5a2
     },
     "frozen": false
    },
@@ -2315,15 +1424,6 @@
     {
      "data": {
       "image/svg+xml": [
-<<<<<<< HEAD
-       "<svg xmlns=\"http://www.w3.org/2000/svg\" viewBox=\"0 0 1920 1028\"><defs><circle stroke=\"none\" stroke-width=\"2\" id=\"wtg\" r=\"12\"/><rect stroke=\"#111\" stroke-width=\"2\" id=\"oss\" width=\"21\" height=\"21\" fill=\"lawngreen\"/><filter x=\"-5%\" y=\"-5%\" id=\"bg_textbox\" width=\"110%\" height=\"110%\"><feFlood flood-opacity=\"0.6\" flood-color=\"black\" result=\"bg\"/><feMerge><feMergeNode in=\"bg\"/><feMergeNode in=\"SourceGraphic\"/></feMerge></filter></defs><g id=\"doggerA\"><path stroke=\"silver\" stroke-dasharray=\"15 7\" stroke-width=\"2\" id=\"border\" d=\"M1098 998 30 535 42 30 1727 39 1890 202z\" fill-rule=\"evenodd\" fill=\"#111\"/><g stroke=\"crimson\" stroke-width=\"4\" id=\"edges_unspecified\"><line x1=\"158\" y1=\"367\" x2=\"266\" y2=\"458\"/><line x1=\"158\" y1=\"367\" x2=\"47\" y2=\"346\"/><line x1=\"266\" y1=\"458\" x2=\"331\" y2=\"379\"/><line x1=\"655\" y1=\"651\" x2=\"721\" y2=\"572\"/><line x1=\"655\" y1=\"651\" x2=\"717\" y2=\"820\"/><line x1=\"721\" y1=\"572\" x2=\"787\" y2=\"494\"/><line x1=\"547\" y1=\"560\" x2=\"462\" y2=\"710\"/><line x1=\"547\" y1=\"560\" x2=\"613\" y2=\"481\"/><line x1=\"613\" y1=\"481\" x2=\"679\" y2=\"403\"/><line x1=\"224\" y1=\"288\" x2=\"290\" y2=\"210\"/><line x1=\"224\" y1=\"288\" x2=\"48\" y2=\"278\"/><line x1=\"290\" y1=\"210\" x2=\"463\" y2=\"222\"/><line x1=\"1045\" y1=\"844\" x2=\"937\" y2=\"753\"/><line x1=\"1045\" y1=\"844\" x2=\"1035\" y2=\"957\"/><line x1=\"937\" y1=\"753\" x2=\"1003\" y2=\"675\"/><line x1=\"1003\" y1=\"675\" x2=\"895\" y2=\"584\"/><line x1=\"829\" y1=\"663\" x2=\"895\" y2=\"584\"/><line x1=\"744\" y1=\"323\" x2=\"895\" y2=\"584\"/><line x1=\"744\" y1=\"323\" x2=\"787\" y2=\"494\"/><line x1=\"744\" y1=\"323\" x2=\"679\" y2=\"403\"/><line x1=\"397\" y1=\"301\" x2=\"331\" y2=\"379\"/><line x1=\"397\" y1=\"301\" x2=\"571\" y2=\"313\"/><line x1=\"744\" y1=\"323\" x2=\"571\" y2=\"313\"/><line x1=\"744\" y1=\"323\" x2=\"463\" y2=\"222\"/><line x1=\"1111\" y1=\"765\" x2=\"1200\" y2=\"878\"/><line x1=\"1111\" y1=\"765\" x2=\"1176\" y2=\"687\"/><line x1=\"1176\" y1=\"687\" x2=\"1069\" y2=\"596\"/><line x1=\"1069\" y1=\"596\" x2=\"961\" y2=\"505\"/><line x1=\"961\" y1=\"505\" x2=\"853\" y2=\"415\"/><line x1=\"744\" y1=\"323\" x2=\"853\" y2=\"415\"/><line x1=\"1308\" y1=\"529\" x2=\"1374\" y2=\"451\"/><line x1=\"1308\" y1=\"529\" x2=\"1445\" y2=\"633\"/><line x1=\"1374\" y1=\"451\" x2=\"1266\" y2=\"361\"/><line x1=\"744\" y1=\"323\" x2=\"1266\" y2=\"361\"/><line x1=\"1440\" y1=\"373\" x2=\"1332\" y2=\"282\"/><line x1=\"1440\" y1=\"373\" x2=\"1506\" y2=\"294\"/><line x1=\"1158\" y1=\"270\" x2=\"1332\" y2=\"282\"/><line x1=\"469\" y1=\"79\" x2=\"538\" y2=\"79\"/><line x1=\"538\" y1=\"79\" x2=\"608\" y2=\"80\"/><line x1=\"608\" y1=\"80\" x2=\"677\" y2=\"80\"/><line x1=\"677\" y1=\"80\" x2=\"747\" y2=\"81\"/><line x1=\"744\" y1=\"323\" x2=\"747\" y2=\"81\"/><line x1=\"747\" y1=\"81\" x2=\"816\" y2=\"81\"/><line x1=\"1836\" y1=\"239\" x2=\"1787\" y2=\"288\"/><line x1=\"1787\" y1=\"288\" x2=\"1738\" y2=\"337\"/><line x1=\"1738\" y1=\"337\" x2=\"1689\" y2=\"386\"/><line x1=\"1506\" y1=\"294\" x2=\"1689\" y2=\"386\"/><line x1=\"1640\" y1=\"436\" x2=\"1591\" y2=\"484\"/><line x1=\"1591\" y1=\"484\" x2=\"1542\" y2=\"534\"/><line x1=\"1542\" y1=\"534\" x2=\"1493\" y2=\"583\"/><line x1=\"1493\" y1=\"583\" x2=\"1445\" y2=\"633\"/><line x1=\"1298\" y1=\"779\" x2=\"1249\" y2=\"829\"/><line x1=\"1249\" y1=\"829\" x2=\"1200\" y2=\"878\"/><line x1=\"972\" y1=\"930\" x2=\"908\" y2=\"903\"/><line x1=\"844\" y1=\"875\" x2=\"908\" y2=\"903\"/><line x1=\"844\" y1=\"875\" x2=\"781\" y2=\"847\"/><line x1=\"781\" y1=\"847\" x2=\"717\" y2=\"820\"/><line x1=\"654\" y1=\"792\" x2=\"590\" y2=\"765\"/><line x1=\"590\" y1=\"765\" x2=\"526\" y2=\"737\"/><line x1=\"526\" y1=\"737\" x2=\"462\" y2=\"710\"/><line x1=\"462\" y1=\"710\" x2=\"399\" y2=\"681\"/><line x1=\"45\" y1=\"417\" x2=\"47\" y2=\"346\"/><line x1=\"45\" y1=\"417\" x2=\"43\" y2=\"486\"/><line x1=\"374\" y1=\"548\" x2=\"440\" y2=\"469\"/><line x1=\"374\" y1=\"548\" x2=\"335\" y2=\"654\"/><line x1=\"440\" y1=\"469\" x2=\"505\" y2=\"391\"/><line x1=\"744\" y1=\"323\" x2=\"505\" y2=\"391\"/><line x1=\"48\" y1=\"278\" x2=\"50\" y2=\"208\"/><line x1=\"1035\" y1=\"957\" x2=\"1102\" y2=\"976\"/><line x1=\"744\" y1=\"323\" x2=\"1158\" y2=\"270\"/><line x1=\"1224\" y1=\"192\" x2=\"1398\" y2=\"204\"/><line x1=\"1398\" y1=\"204\" x2=\"1572\" y2=\"216\"/><line x1=\"744\" y1=\"323\" x2=\"1224\" y2=\"192\"/><line x1=\"1572\" y1=\"216\" x2=\"1579\" y2=\"87\"/><line x1=\"1579\" y1=\"87\" x2=\"1648\" y2=\"87\"/><line x1=\"816\" y1=\"81\" x2=\"885\" y2=\"82\"/><line x1=\"885\" y1=\"82\" x2=\"954\" y2=\"82\"/><line x1=\"1093\" y1=\"84\" x2=\"1163\" y2=\"84\"/><line x1=\"1024\" y1=\"83\" x2=\"1093\" y2=\"84\"/><line x1=\"744\" y1=\"323\" x2=\"1024\" y2=\"83\"/><line x1=\"1163\" y1=\"84\" x2=\"1232\" y2=\"85\"/><line x1=\"1232\" y1=\"85\" x2=\"1301\" y2=\"85\"/><line x1=\"1301\" y1=\"85\" x2=\"1371\" y2=\"85\"/><line x1=\"1371\" y1=\"85\" x2=\"1440\" y2=\"86\"/><line x1=\"1440\" y1=\"86\" x2=\"1510\" y2=\"87\"/><line x1=\"1648\" y1=\"87\" x2=\"1717\" y2=\"88\"/><line x1=\"1717\" y1=\"88\" x2=\"1774\" y2=\"128\"/><line x1=\"1774\" y1=\"128\" x2=\"1831\" y2=\"167\"/><line x1=\"1102\" y1=\"976\" x2=\"1151\" y2=\"927\"/><line x1=\"50\" y1=\"208\" x2=\"53\" y2=\"78\"/><line x1=\"53\" y1=\"78\" x2=\"122\" y2=\"80\"/><line x1=\"335\" y1=\"654\" x2=\"272\" y2=\"626\"/><line x1=\"272\" y1=\"626\" x2=\"208\" y2=\"599\"/><line x1=\"208\" y1=\"599\" x2=\"145\" y2=\"572\"/><line x1=\"145\" y1=\"572\" x2=\"81\" y2=\"544\"/></g><g id=\"WTGgrp\"><g fill=\"#c49c94\"><use href=\"#wtg\" x=\"158\" y=\"367\"/><use href=\"#wtg\" x=\"266\" y=\"458\"/><use href=\"#wtg\" x=\"397\" y=\"301\"/><use href=\"#wtg\" x=\"571\" y=\"313\"/><use href=\"#wtg\" x=\"45\" y=\"417\"/><use href=\"#wtg\" x=\"47\" y=\"346\"/><use href=\"#wtg\" x=\"331\" y=\"379\"/><use href=\"#wtg\" x=\"43\" y=\"486\"/></g><g fill=\"#aec7e8\"><use href=\"#wtg\" x=\"655\" y=\"651\"/><use href=\"#wtg\" x=\"721\" y=\"572\"/><use href=\"#wtg\" x=\"787\" y=\"494\"/><use href=\"#wtg\" x=\"972\" y=\"930\"/><use href=\"#wtg\" x=\"908\" y=\"903\"/><use href=\"#wtg\" x=\"844\" y=\"875\"/><use href=\"#wtg\" x=\"781\" y=\"847\"/><use href=\"#wtg\" x=\"717\" y=\"820\"/></g><g fill=\"#ff7f0e\"><use href=\"#wtg\" x=\"547\" y=\"560\"/><use href=\"#wtg\" x=\"613\" y=\"481\"/><use href=\"#wtg\" x=\"679\" y=\"403\"/><use href=\"#wtg\" x=\"654\" y=\"792\"/><use href=\"#wtg\" x=\"590\" y=\"765\"/><use href=\"#wtg\" x=\"526\" y=\"737\"/><use href=\"#wtg\" x=\"462\" y=\"710\"/><use href=\"#wtg\" x=\"399\" y=\"681\"/></g><g fill=\"#ffbb78\"><use href=\"#wtg\" x=\"224\" y=\"288\"/><use href=\"#wtg\" x=\"290\" y=\"210\"/><use href=\"#wtg\" x=\"463\" y=\"222\"/><use href=\"#wtg\" x=\"48\" y=\"278\"/><use href=\"#wtg\" x=\"50\" y=\"208\"/><use href=\"#wtg\" x=\"53\" y=\"78\"/><use href=\"#wtg\" x=\"122\" y=\"80\"/></g><g fill=\"#1f77b4\"><use href=\"#wtg\" x=\"1045\" y=\"844\"/><use href=\"#wtg\" x=\"937\" y=\"753\"/><use href=\"#wtg\" x=\"1003\" y=\"675\"/><use href=\"#wtg\" x=\"829\" y=\"663\"/><use href=\"#wtg\" x=\"895\" y=\"584\"/><use href=\"#wtg\" x=\"1035\" y=\"957\"/><use href=\"#wtg\" x=\"1102\" y=\"976\"/><use href=\"#wtg\" x=\"1151\" y=\"927\"/></g><g fill=\"#2ca02c\"><use href=\"#wtg\" x=\"1111\" y=\"765\"/><use href=\"#wtg\" x=\"1176\" y=\"687\"/><use href=\"#wtg\" x=\"1069\" y=\"596\"/><use href=\"#wtg\" x=\"961\" y=\"505\"/><use href=\"#wtg\" x=\"853\" y=\"415\"/><use href=\"#wtg\" x=\"1298\" y=\"779\"/><use href=\"#wtg\" x=\"1249\" y=\"829\"/><use href=\"#wtg\" x=\"1200\" y=\"878\"/></g><g fill=\"#98df8a\"><use href=\"#wtg\" x=\"1308\" y=\"529\"/><use href=\"#wtg\" x=\"1374\" y=\"451\"/><use href=\"#wtg\" x=\"1266\" y=\"361\"/><use href=\"#wtg\" x=\"1640\" y=\"436\"/><use href=\"#wtg\" x=\"1591\" y=\"484\"/><use href=\"#wtg\" x=\"1542\" y=\"534\"/><use href=\"#wtg\" x=\"1493\" y=\"583\"/><use href=\"#wtg\" x=\"1445\" y=\"633\"/></g><g fill=\"#d62728\"><use href=\"#wtg\" x=\"1440\" y=\"373\"/><use href=\"#wtg\" x=\"1332\" y=\"282\"/><use href=\"#wtg\" x=\"1836\" y=\"239\"/><use href=\"#wtg\" x=\"1787\" y=\"288\"/><use href=\"#wtg\" x=\"1738\" y=\"337\"/><use href=\"#wtg\" x=\"1689\" y=\"386\"/><use href=\"#wtg\" x=\"1158\" y=\"270\"/><use href=\"#wtg\" x=\"1506\" y=\"294\"/></g><g fill=\"#9467bd\"><use href=\"#wtg\" x=\"469\" y=\"79\"/><use href=\"#wtg\" x=\"538\" y=\"79\"/><use href=\"#wtg\" x=\"608\" y=\"80\"/><use href=\"#wtg\" x=\"677\" y=\"80\"/><use href=\"#wtg\" x=\"747\" y=\"81\"/><use href=\"#wtg\" x=\"816\" y=\"81\"/><use href=\"#wtg\" x=\"885\" y=\"82\"/><use href=\"#wtg\" x=\"954\" y=\"82\"/></g><g fill=\"#8c564b\"><use href=\"#wtg\" x=\"374\" y=\"548\"/><use href=\"#wtg\" x=\"440\" y=\"469\"/><use href=\"#wtg\" x=\"505\" y=\"391\"/><use href=\"#wtg\" x=\"335\" y=\"654\"/><use href=\"#wtg\" x=\"272\" y=\"626\"/><use href=\"#wtg\" x=\"208\" y=\"599\"/><use href=\"#wtg\" x=\"145\" y=\"572\"/><use href=\"#wtg\" x=\"81\" y=\"544\"/></g><g fill=\"#ff9896\"><use href=\"#wtg\" x=\"1398\" y=\"204\"/><use href=\"#wtg\" x=\"1224\" y=\"192\"/><use href=\"#wtg\" x=\"1572\" y=\"216\"/><use href=\"#wtg\" x=\"1579\" y=\"87\"/><use href=\"#wtg\" x=\"1648\" y=\"87\"/><use href=\"#wtg\" x=\"1717\" y=\"88\"/><use href=\"#wtg\" x=\"1774\" y=\"128\"/><use href=\"#wtg\" x=\"1831\" y=\"167\"/></g><g fill=\"#c5b0d5\"><use href=\"#wtg\" x=\"1093\" y=\"84\"/><use href=\"#wtg\" x=\"1024\" y=\"83\"/><use href=\"#wtg\" x=\"1163\" y=\"84\"/><use href=\"#wtg\" x=\"1232\" y=\"85\"/><use href=\"#wtg\" x=\"1301\" y=\"85\"/><use href=\"#wtg\" x=\"1371\" y=\"85\"/><use href=\"#wtg\" x=\"1440\" y=\"86\"/><use href=\"#wtg\" x=\"1510\" y=\"87\"/></g></g><g id=\"OSSgrp\"><use href=\"#oss\" x=\"733.5\" y=\"312.5\"/></g></g><text filter=\"url(#bg_textbox)\" text-anchor=\"end\" font-family=\"sans-serif\" font-size=\"40\" fill=\"white\" x=\"1890\" y=\"998\"><tspan x=\"1890\" dy=\"-0.0em\">&#931;&#955; = 241104.0 m</tspan><tspan x=\"1890\" dy=\"-1.3em\">(+0) SS1: 12</tspan><tspan x=\"1890\" dy=\"-1.3em\">&#954; = 8, T = 95</tspan></text></svg>"
-      ],
-      "text/plain": [
-       "<optiwindnet.api.WindFarmNetwork at 0x29efaff1040>"
-      ]
-     },
-     "execution_count": 24,
-=======
        "<svg xmlns=\"http://www.w3.org/2000/svg\" viewBox=\"0 0 1920 1028\"><defs><circle stroke=\"none\" stroke-width=\"2\" id=\"wtg\" r=\"12\"/><rect stroke=\"#111\" stroke-width=\"2\" id=\"oss\" width=\"21\" height=\"21\" fill=\"lawngreen\"/><filter x=\"-5%\" y=\"-5%\" id=\"bg_textbox\" width=\"110%\" height=\"110%\"><feFlood flood-opacity=\"0.6\" flood-color=\"black\" result=\"bg\"/><feMerge><feMergeNode in=\"bg\"/><feMergeNode in=\"SourceGraphic\"/></feMerge></filter></defs><g id=\"doggerA\"><path stroke=\"silver\" stroke-dasharray=\"15 7\" stroke-width=\"2\" id=\"border\" d=\"M1098 998 30 535 42 30 1727 39 1890 202z\" fill-rule=\"evenodd\" fill=\"#111\"/><g stroke=\"crimson\" stroke-width=\"4\" id=\"edges_unspecified\"><line x1=\"158\" y1=\"367\" x2=\"266\" y2=\"458\"/><line x1=\"158\" y1=\"367\" x2=\"47\" y2=\"346\"/><line x1=\"266\" y1=\"458\" x2=\"331\" y2=\"379\"/><line x1=\"655\" y1=\"651\" x2=\"721\" y2=\"572\"/><line x1=\"655\" y1=\"651\" x2=\"717\" y2=\"820\"/><line x1=\"721\" y1=\"572\" x2=\"787\" y2=\"494\"/><line x1=\"547\" y1=\"560\" x2=\"462\" y2=\"710\"/><line x1=\"547\" y1=\"560\" x2=\"613\" y2=\"481\"/><line x1=\"613\" y1=\"481\" x2=\"679\" y2=\"403\"/><line x1=\"224\" y1=\"288\" x2=\"290\" y2=\"210\"/><line x1=\"224\" y1=\"288\" x2=\"48\" y2=\"278\"/><line x1=\"290\" y1=\"210\" x2=\"463\" y2=\"222\"/><line x1=\"1045\" y1=\"844\" x2=\"937\" y2=\"753\"/><line x1=\"1045\" y1=\"844\" x2=\"1035\" y2=\"957\"/><line x1=\"937\" y1=\"753\" x2=\"1003\" y2=\"675\"/><line x1=\"1003\" y1=\"675\" x2=\"895\" y2=\"584\"/><line x1=\"829\" y1=\"663\" x2=\"895\" y2=\"584\"/><line x1=\"744\" y1=\"323\" x2=\"895\" y2=\"584\"/><line x1=\"744\" y1=\"323\" x2=\"787\" y2=\"494\"/><line x1=\"744\" y1=\"323\" x2=\"679\" y2=\"403\"/><line x1=\"397\" y1=\"301\" x2=\"331\" y2=\"379\"/><line x1=\"397\" y1=\"301\" x2=\"571\" y2=\"313\"/><line x1=\"744\" y1=\"323\" x2=\"571\" y2=\"313\"/><line x1=\"744\" y1=\"323\" x2=\"463\" y2=\"222\"/><line x1=\"1111\" y1=\"765\" x2=\"1200\" y2=\"878\"/><line x1=\"1111\" y1=\"765\" x2=\"1176\" y2=\"687\"/><line x1=\"1176\" y1=\"687\" x2=\"1069\" y2=\"596\"/><line x1=\"1069\" y1=\"596\" x2=\"961\" y2=\"505\"/><line x1=\"961\" y1=\"505\" x2=\"853\" y2=\"415\"/><line x1=\"744\" y1=\"323\" x2=\"853\" y2=\"415\"/><line x1=\"1374\" y1=\"451\" x2=\"1266\" y2=\"361\"/><line x1=\"1374\" y1=\"451\" x2=\"1440\" y2=\"373\"/><line x1=\"744\" y1=\"323\" x2=\"1266\" y2=\"361\"/><line x1=\"1224\" y1=\"192\" x2=\"1232\" y2=\"85\"/><line x1=\"1163\" y1=\"84\" x2=\"1232\" y2=\"85\"/><line x1=\"1232\" y1=\"85\" x2=\"1301\" y2=\"85\"/><line x1=\"469\" y1=\"79\" x2=\"538\" y2=\"79\"/><line x1=\"538\" y1=\"79\" x2=\"608\" y2=\"80\"/><line x1=\"608\" y1=\"80\" x2=\"677\" y2=\"80\"/><line x1=\"677\" y1=\"80\" x2=\"747\" y2=\"81\"/><line x1=\"744\" y1=\"323\" x2=\"747\" y2=\"81\"/><line x1=\"747\" y1=\"81\" x2=\"816\" y2=\"81\"/><line x1=\"1836\" y1=\"239\" x2=\"1787\" y2=\"288\"/><line x1=\"1836\" y1=\"239\" x2=\"1831\" y2=\"167\"/><line x1=\"1572\" y1=\"216\" x2=\"1787\" y2=\"288\"/><line x1=\"1738\" y1=\"337\" x2=\"1689\" y2=\"386\"/><line x1=\"1689\" y1=\"386\" x2=\"1640\" y2=\"436\"/><line x1=\"1640\" y1=\"436\" x2=\"1591\" y2=\"484\"/><line x1=\"1591\" y1=\"484\" x2=\"1542\" y2=\"534\"/><line x1=\"1542\" y1=\"534\" x2=\"1493\" y2=\"583\"/><line x1=\"1493\" y1=\"583\" x2=\"1445\" y2=\"633\"/><line x1=\"1308\" y1=\"529\" x2=\"1445\" y2=\"633\"/><line x1=\"1298\" y1=\"779\" x2=\"1249\" y2=\"829\"/><line x1=\"1249\" y1=\"829\" x2=\"1200\" y2=\"878\"/><line x1=\"972\" y1=\"930\" x2=\"908\" y2=\"903\"/><line x1=\"844\" y1=\"875\" x2=\"908\" y2=\"903\"/><line x1=\"844\" y1=\"875\" x2=\"781\" y2=\"847\"/><line x1=\"781\" y1=\"847\" x2=\"717\" y2=\"820\"/><line x1=\"654\" y1=\"792\" x2=\"590\" y2=\"765\"/><line x1=\"590\" y1=\"765\" x2=\"526\" y2=\"737\"/><line x1=\"526\" y1=\"737\" x2=\"462\" y2=\"710\"/><line x1=\"462\" y1=\"710\" x2=\"399\" y2=\"681\"/><line x1=\"45\" y1=\"417\" x2=\"47\" y2=\"346\"/><line x1=\"45\" y1=\"417\" x2=\"43\" y2=\"486\"/><line x1=\"374\" y1=\"548\" x2=\"440\" y2=\"469\"/><line x1=\"374\" y1=\"548\" x2=\"335\" y2=\"654\"/><line x1=\"440\" y1=\"469\" x2=\"505\" y2=\"391\"/><line x1=\"744\" y1=\"323\" x2=\"505\" y2=\"391\"/><line x1=\"48\" y1=\"278\" x2=\"50\" y2=\"208\"/><line x1=\"1035\" y1=\"957\" x2=\"1102\" y2=\"976\"/><line x1=\"744\" y1=\"323\" x2=\"1308\" y2=\"529\"/><line x1=\"1440\" y1=\"373\" x2=\"1506\" y2=\"294\"/><line x1=\"1332\" y1=\"282\" x2=\"1398\" y2=\"204\"/><line x1=\"1158\" y1=\"270\" x2=\"1332\" y2=\"282\"/><line x1=\"744\" y1=\"323\" x2=\"1158\" y2=\"270\"/><line x1=\"1506\" y1=\"294\" x2=\"1572\" y2=\"216\"/><line x1=\"1398\" y1=\"204\" x2=\"1510\" y2=\"87\"/><line x1=\"1510\" y1=\"87\" x2=\"1579\" y2=\"87\"/><line x1=\"816\" y1=\"81\" x2=\"885\" y2=\"82\"/><line x1=\"885\" y1=\"82\" x2=\"954\" y2=\"82\"/><line x1=\"1093\" y1=\"84\" x2=\"1163\" y2=\"84\"/><line x1=\"1024\" y1=\"83\" x2=\"1093\" y2=\"84\"/><line x1=\"744\" y1=\"323\" x2=\"1024\" y2=\"83\"/><line x1=\"1301\" y1=\"85\" x2=\"1371\" y2=\"85\"/><line x1=\"1371\" y1=\"85\" x2=\"1440\" y2=\"86\"/><line x1=\"1579\" y1=\"87\" x2=\"1648\" y2=\"87\"/><line x1=\"1648\" y1=\"87\" x2=\"1717\" y2=\"88\"/><line x1=\"1717\" y1=\"88\" x2=\"1774\" y2=\"128\"/><line x1=\"1102\" y1=\"976\" x2=\"1151\" y2=\"927\"/><line x1=\"50\" y1=\"208\" x2=\"53\" y2=\"78\"/><line x1=\"53\" y1=\"78\" x2=\"122\" y2=\"80\"/><line x1=\"335\" y1=\"654\" x2=\"272\" y2=\"626\"/><line x1=\"272\" y1=\"626\" x2=\"208\" y2=\"599\"/><line x1=\"208\" y1=\"599\" x2=\"145\" y2=\"572\"/><line x1=\"145\" y1=\"572\" x2=\"81\" y2=\"544\"/></g><g id=\"WTGgrp\"><g fill=\"#c49c94\"><use href=\"#wtg\" x=\"158\" y=\"367\"/><use href=\"#wtg\" x=\"266\" y=\"458\"/><use href=\"#wtg\" x=\"397\" y=\"301\"/><use href=\"#wtg\" x=\"571\" y=\"313\"/><use href=\"#wtg\" x=\"45\" y=\"417\"/><use href=\"#wtg\" x=\"47\" y=\"346\"/><use href=\"#wtg\" x=\"331\" y=\"379\"/><use href=\"#wtg\" x=\"43\" y=\"486\"/></g><g fill=\"#aec7e8\"><use href=\"#wtg\" x=\"655\" y=\"651\"/><use href=\"#wtg\" x=\"721\" y=\"572\"/><use href=\"#wtg\" x=\"787\" y=\"494\"/><use href=\"#wtg\" x=\"972\" y=\"930\"/><use href=\"#wtg\" x=\"908\" y=\"903\"/><use href=\"#wtg\" x=\"844\" y=\"875\"/><use href=\"#wtg\" x=\"781\" y=\"847\"/><use href=\"#wtg\" x=\"717\" y=\"820\"/></g><g fill=\"#ff7f0e\"><use href=\"#wtg\" x=\"547\" y=\"560\"/><use href=\"#wtg\" x=\"613\" y=\"481\"/><use href=\"#wtg\" x=\"679\" y=\"403\"/><use href=\"#wtg\" x=\"654\" y=\"792\"/><use href=\"#wtg\" x=\"590\" y=\"765\"/><use href=\"#wtg\" x=\"526\" y=\"737\"/><use href=\"#wtg\" x=\"462\" y=\"710\"/><use href=\"#wtg\" x=\"399\" y=\"681\"/></g><g fill=\"#ffbb78\"><use href=\"#wtg\" x=\"224\" y=\"288\"/><use href=\"#wtg\" x=\"290\" y=\"210\"/><use href=\"#wtg\" x=\"463\" y=\"222\"/><use href=\"#wtg\" x=\"48\" y=\"278\"/><use href=\"#wtg\" x=\"50\" y=\"208\"/><use href=\"#wtg\" x=\"53\" y=\"78\"/><use href=\"#wtg\" x=\"122\" y=\"80\"/></g><g fill=\"#1f77b4\"><use href=\"#wtg\" x=\"1045\" y=\"844\"/><use href=\"#wtg\" x=\"937\" y=\"753\"/><use href=\"#wtg\" x=\"1003\" y=\"675\"/><use href=\"#wtg\" x=\"829\" y=\"663\"/><use href=\"#wtg\" x=\"895\" y=\"584\"/><use href=\"#wtg\" x=\"1035\" y=\"957\"/><use href=\"#wtg\" x=\"1102\" y=\"976\"/><use href=\"#wtg\" x=\"1151\" y=\"927\"/></g><g fill=\"#2ca02c\"><use href=\"#wtg\" x=\"1111\" y=\"765\"/><use href=\"#wtg\" x=\"1176\" y=\"687\"/><use href=\"#wtg\" x=\"1069\" y=\"596\"/><use href=\"#wtg\" x=\"961\" y=\"505\"/><use href=\"#wtg\" x=\"853\" y=\"415\"/><use href=\"#wtg\" x=\"1298\" y=\"779\"/><use href=\"#wtg\" x=\"1249\" y=\"829\"/><use href=\"#wtg\" x=\"1200\" y=\"878\"/></g><g fill=\"#d62728\"><use href=\"#wtg\" x=\"1374\" y=\"451\"/><use href=\"#wtg\" x=\"1266\" y=\"361\"/><use href=\"#wtg\" x=\"1836\" y=\"239\"/><use href=\"#wtg\" x=\"1787\" y=\"288\"/><use href=\"#wtg\" x=\"1440\" y=\"373\"/><use href=\"#wtg\" x=\"1506\" y=\"294\"/><use href=\"#wtg\" x=\"1572\" y=\"216\"/><use href=\"#wtg\" x=\"1831\" y=\"167\"/></g><g fill=\"#c5b0d5\"><use href=\"#wtg\" x=\"1224\" y=\"192\"/><use href=\"#wtg\" x=\"1232\" y=\"85\"/><use href=\"#wtg\" x=\"1093\" y=\"84\"/><use href=\"#wtg\" x=\"1024\" y=\"83\"/><use href=\"#wtg\" x=\"1163\" y=\"84\"/><use href=\"#wtg\" x=\"1301\" y=\"85\"/><use href=\"#wtg\" x=\"1371\" y=\"85\"/><use href=\"#wtg\" x=\"1440\" y=\"86\"/></g><g fill=\"#9467bd\"><use href=\"#wtg\" x=\"469\" y=\"79\"/><use href=\"#wtg\" x=\"538\" y=\"79\"/><use href=\"#wtg\" x=\"608\" y=\"80\"/><use href=\"#wtg\" x=\"677\" y=\"80\"/><use href=\"#wtg\" x=\"747\" y=\"81\"/><use href=\"#wtg\" x=\"816\" y=\"81\"/><use href=\"#wtg\" x=\"885\" y=\"82\"/><use href=\"#wtg\" x=\"954\" y=\"82\"/></g><g fill=\"#98df8a\"><use href=\"#wtg\" x=\"1738\" y=\"337\"/><use href=\"#wtg\" x=\"1689\" y=\"386\"/><use href=\"#wtg\" x=\"1640\" y=\"436\"/><use href=\"#wtg\" x=\"1591\" y=\"484\"/><use href=\"#wtg\" x=\"1542\" y=\"534\"/><use href=\"#wtg\" x=\"1493\" y=\"583\"/><use href=\"#wtg\" x=\"1445\" y=\"633\"/><use href=\"#wtg\" x=\"1308\" y=\"529\"/></g><g fill=\"#8c564b\"><use href=\"#wtg\" x=\"374\" y=\"548\"/><use href=\"#wtg\" x=\"440\" y=\"469\"/><use href=\"#wtg\" x=\"505\" y=\"391\"/><use href=\"#wtg\" x=\"335\" y=\"654\"/><use href=\"#wtg\" x=\"272\" y=\"626\"/><use href=\"#wtg\" x=\"208\" y=\"599\"/><use href=\"#wtg\" x=\"145\" y=\"572\"/><use href=\"#wtg\" x=\"81\" y=\"544\"/></g><g fill=\"#ff9896\"><use href=\"#wtg\" x=\"1332\" y=\"282\"/><use href=\"#wtg\" x=\"1158\" y=\"270\"/><use href=\"#wtg\" x=\"1398\" y=\"204\"/><use href=\"#wtg\" x=\"1510\" y=\"87\"/><use href=\"#wtg\" x=\"1579\" y=\"87\"/><use href=\"#wtg\" x=\"1648\" y=\"87\"/><use href=\"#wtg\" x=\"1717\" y=\"88\"/><use href=\"#wtg\" x=\"1774\" y=\"128\"/></g></g><g id=\"OSSgrp\"><use href=\"#oss\" x=\"733.5\" y=\"312.5\"/></g></g><text filter=\"url(#bg_textbox)\" text-anchor=\"end\" font-family=\"sans-serif\" font-size=\"40\" fill=\"white\" x=\"1890\" y=\"998\"><tspan x=\"1890\" dy=\"-0.0em\">&#931;&#955; = 240742 m</tspan><tspan x=\"1890\" dy=\"-1.3em\">(+0) SS1: 12</tspan><tspan x=\"1890\" dy=\"-1.3em\">&#954; = 8, T = 95</tspan></text></svg>"
       ],
       "text/plain": [
@@ -2331,7 +1431,6 @@
       ]
      },
      "execution_count": 25,
->>>>>>> d1e7e5a2
      "metadata": {},
      "output_type": "execute_result"
     }
