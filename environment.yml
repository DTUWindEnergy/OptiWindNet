name: optiwindnet_env
channels:
  - conda-forge
dependencies:
  - python=3.12
  - pip
  - bidict
  - darkdetect
  - matplotlib
  - networkx
  - numba
  - numpy
  - pony
  - py
  - pyomo
  - pyyaml
  - scipy
  - shapely
  - utm
  # required by osmium
  - requests
  # required by gon
  - typing-extensions
  - pip:
<<<<<<< HEAD
      - hygese @ git+https://github.com/mdealencar/PyHygese@scikit-build
=======
      - svg.py
      - gon
      - hygese
>>>>>>> 357126ca
      - ortools
      - osmium
      - PythonCDT @ git+https://github.com/artem-ogre/PythonCDT.git<|MERGE_RESOLUTION|>--- conflicted
+++ resolved
@@ -16,19 +16,12 @@
   - pyyaml
   - scipy
   - shapely
+  - svg.py
   - utm
   # required by osmium
   - requests
-  # required by gon
-  - typing-extensions
   - pip:
-<<<<<<< HEAD
       - hygese @ git+https://github.com/mdealencar/PyHygese@scikit-build
-=======
-      - svg.py
-      - gon
-      - hygese
->>>>>>> 357126ca
       - ortools
       - osmium
       - PythonCDT @ git+https://github.com/artem-ogre/PythonCDT.git